--- conflicted
+++ resolved
@@ -1,11 +1,5 @@
 import numpy as np
-<<<<<<< HEAD
-from cntk import cntk_py
-#from cntk_py import NDArrayView, DeviceDescriptor, Variable, Parameter, ConstantFloat, ConstantDouble, Constant, DataType_Float, DataType_Double, ParameterFloat, ParameterDouble, Axis
-#from cntk import DATATYPE
-=======
 from cntk import cntk_py, utils
->>>>>>> 3d7fdb11
 from cntk.tensor import TensorOpsMixin
 from ..utils import typemap
 
@@ -141,7 +135,7 @@
     # def kind(self):
         # '''
         # kind
-        
+
 
         # Returns:
             # `VariableKind`: text
@@ -238,11 +232,7 @@
         Returns:
             `NDArrayView`: the current value of the parameter.
         '''
-<<<<<<< HEAD
-        return super(Constant, self).value()
-=======
         return super(Parameter, self).value()
->>>>>>> 3d7fdb11
 
 class Constant(TensorOpsMixin, cntk_py.Constant):
     '''
@@ -264,12 +254,12 @@
                 data_type = str(value.dtype)
             else:
                 data_type = FLOAT_32
-                
+
         ndav = _sanitize_value(shape, value, data_type, device)
         super(Constant, self).__init__(ndav, name)
 
     #TODO how to expose Scalar ?
-    
+
     @typemap
     def value(self):
         '''
