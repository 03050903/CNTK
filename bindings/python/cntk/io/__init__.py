--- conflicted
+++ resolved
@@ -418,9 +418,6 @@
             mb_size_in_samples, number_of_workers, worker_rank, device):
         # mbsize_in_sequences is ignored
 
-<<<<<<< HEAD
-        info_map.update(self.next_minibatch(num_samples=mb_size_in_samples, device=device))
-=======
         mb = self.next_minibatch(mb_size_in_samples, number_of_workers, worker_rank, device)
         info_map.update(mb)
 
@@ -462,7 +459,6 @@
         raise NotImplementedError('in order to use checkpointing on '
             'UserMinibatchSource, you need to implement '
             'restore_from_checkpoint(checkpoint)')
->>>>>>> ddf8f53e
 
     def __getitem__(self, name):
         '''
@@ -474,26 +470,6 @@
               :class:`StreamInformation` for
         '''
         return self.stream_info(name)
-
-    def get_checkpoint_state(self):
-        '''
-        Gets the checkpoint state of the MinibatchSource.
-
-        Returns:
-            cntk.cntk_py.Dictionary:
-            A :class:`~cntk.cntk_py.Dictionary` that has the checkpoint state
-            of the MinibatchSource
-        '''
-        raise NotImplementedError
-
-    def restore_from_checkpoint(self, checkpoint):
-        '''
-        Restores the MinibatchSource state from the specified checkpoint.
-
-        Args:
-            checkpoint (:class:`~cntk.cntk_py.Dictionary`): checkpoint to restore from
-        '''
-        raise NotImplementedError
 
 class MinibatchSourceFromData(UserMinibatchSource):
     '''
