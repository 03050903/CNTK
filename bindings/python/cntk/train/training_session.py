# Copyright (c) Microsoft. All rights reserved.
# Licensed under the MIT license. See LICENSE.md file in the project root
# for full license information.
# ==============================================================================

import sys
from .. import cntk_py
from ..device import use_default_device
from cntk.internal import sanitize_var_map, sanitize_function, typemap, _as_tuple

__doc__ = '''\
A training session encapsulates a typical training loop and binds together a minibatch source that is used for training, a :class:`~cntk.train.trainer.Trainer` and an optional cross validation minibatch source. A training session takes care of consistent checkpointing and progress printing with specified frequencies.
'''
class CheckpointConfig(cntk_py.CheckpointConfig):
    '''
    A checkpoint configuration for the training session.

    Args:
        filename (str): checkpoint file name.
        frequency (int): checkpointing period (number samples between checkpoints). If `None`, no checkpointing takes place. 
          If ``sys.maxsize``, a single checkpoint is taken at the end of the training.
        restore (bool): flag, indicating whether to restore from available checkpoint before the start of the training
        preserve_all (bool): saves all checkpoints, using ``filename`` as prefix and checkpoint index as a suffix.
    '''
    def __init__(self, filename, frequency=None,
                 restore=True, preserve_all=False):
<<<<<<< HEAD
=======
        '''Sets configuration of checkpointing behavior.

        Args:
            filename (str): checkpoint file name.
            frequency (int): checkpoint frequency in samples. If 0, no checkpointing takes place. 
              If ``sys.maxsize``, a single checkpoint is taken at the end of the training.
            restore (bool): flag, indicating whether to restore from available checkpoint before the start of the training
            preserve_all (bool): saves all checkpoints, using ``filename`` as prefix and checkpoint index as a suffix.

        Returns:
            Reconfigured self.
        '''
>>>>>>> ddf8f53e
        if filename is None:
            if frequency is not None and frequency != 0:
                raise ValueError(
                    "Checkpoint frequency cannot be specified without checkpoint_filename")
            frequency = 0
            filename = ""

        if frequency is None:
            frequency = sys.maxsize

        super(CheckpointConfig, self).__init__(filename, frequency,
                                               restore, preserve_all)

class CrossValidationConfig(cntk_py.CrossValidationConfig):
    '''
    A cross validation configuration for the training session.

    Args:
        source (:class:`~cntk.io.MinibatchSource`): minibatch source used for cross validation
        mb_size(:class:`~cntk.cntk_py.minibatch_size_schedule`): minibatch schedule for cross validation
        frequency (int): frequency in samples for cross validation
          If None or ``sys.maxsize``, a single cross validation is performed at the end of training.
        callback (func (index, average_error, cv_num_samples, cv_num_minibatches)): Callback that will
          be called with frequency which can implement custom cross validation logic,
          returns False if training should be stopped.
        max_samples (int, default None): number of samples to perform
          cross-validation on. If None, all samples are taken.
        model_inputs_to_streams (dict, default None): mapping between input variables and input streams.
          If None, the mapping provided to the training session constructor is used.
    '''
    def __init__(self, source=None, mb_size=None, frequency=None,
            callback=None, max_samples=None, model_inputs_to_streams=None):
        self.callback = callback

        if source is None and callback is None:
            if frequency is not None and frequency != 0:
                raise ValueError("Either source of callback should be specified.")
            else:
                frequency = 0

        if frequency is None:
            frequency = sys.maxsize

        schedule = mb_size
        if isinstance(mb_size, int):
            schedule = minibatch_size_schedule(mb_size)

        if schedule is None:
            schedule = minibatch_size_schedule(1)

        if not isinstance(schedule, cntk_py.minibatch_size_schedule):
            raise ValueError('mb_size of type (%s) not supported. '
                             'it must be an output of minibatch_size_schedule() function'
                             % type(schedule))

        if max_samples is None:
            max_samples = sys.maxsize

        if model_inputs_to_streams is not None:
            super(CrossValidationConfig, self).__init__(
                source, schedule, frequency, max_samples, model_inputs_to_streams)
        else:
            super(CrossValidationConfig, self).__init__(
                source, schedule, frequency, max_samples)

class TestConfig(cntk_py.TestConfig):
    '''
    A test configuration for the training session.

    Args:
<<<<<<< HEAD
        minibatch_source (:class:`~cntk.io.MinibatchSource`): minibatch source used for testing
        minibatch_size (int or :class:`~cntk.cntk_py.minibatch_size_schedule`, defaults to 32): minibatch size (schedule) for testing
    '''
    def __init__(self, minibatch_source, model_inputs_to_streams, criterion, minibatch_size=32):
        schedule = minibatch_size
        if isinstance(minibatch_size, int):
            schedule = minibatch_size_schedule(minibatch_size)
=======
        source (:class:`~cntk.io.MinibatchSource`): minibatch source used for testing
        mb_size(:class:`~cntk.cntk_py.minibatch_size_schedule`): minibatch schedule for testing
        model_inputs_to_streams (dict): mapping between input variables and input streams
          If None, the mapping provided to the training session constructor is used.
    '''
    def __init__(self, source, mb_size=None, model_inputs_to_streams=None):
        schedule = mb_size
        if isinstance(mb_size, int):
            schedule = minibatch_size_schedule(mb_size)

        if schedule is None:
            schedule = minibatch_size_schedule(1)
>>>>>>> ddf8f53e

        if not isinstance(schedule, cntk_py.minibatch_size_schedule):
            raise ValueError('minibatch_size of type (%s) not supported. '
                             'it must be an int or the result of the minibatch_size_schedule() function'
                             % type(schedule))

<<<<<<< HEAD
        minibatch_source, model_inputs_to_streams = TrainingSession._sanitize_minibatch_source(minibatch_source, model_inputs_to_streams, criterion, infinitely_repeat=False)

        self._source_reference = minibatch_source # keep a Python-side strong reference so that SWIG finds the correct type upon callback

        super(TestConfig, self).__init__(minibatch_source, schedule)
=======
        if model_inputs_to_streams is not None:
            super(TestConfig, self).__init__(source, schedule, model_inputs_to_streams)
        else:
            super(TestConfig, self).__init__(source, schedule)
>>>>>>> ddf8f53e

class TrainingSession(cntk_py.TrainingSession):
    '''
    The instance of the class should be created by using :func:`~cntk.train.training_session.training_session` function.

    A training session trains a model using the specified ``trainer`` and configs.
    Different aspects of training such as data sources, checkpointing, cross validation, progress printing
    can be configured using the corresponding config classes.

    Args:
        trainer (:class:`~cntk.train.trainer.Trainer`): trainer
        mb_source (:class:`~cntk.io.MinibatchSource`): minibatch source used for training
        mb_size (:class:`~cntk.cntk_py.minibatch_size_schedule` or int): minibatch size schedule for training
        model_inputs_to_streams (dict): mapping between input variables and input streams
        max_samples (int): maximum number of samples used for training
        progress_frequency (int): frequency in samples for aggregated progress printing
        checkpoint_config (:class:`CheckpointConfig`): checkpoint configuration
        cv_config (:class:`CrossValidationConfig`): cross validation configuration
        test_config (:class:`TestConfig`): test configuration
    '''
    def __init__(self, trainer, mb_source, mb_size,
                 model_inputs_to_streams, max_samples,
                 progress_frequency, 
                 checkpoint_config,
                 cv_config,
                 test_config):

        if trainer is None:
            raise ValueError("Trainer must not be None.")

        if mb_source is None:
            raise ValueError("Training minibatch source must not be None.")

        mb_source, model_inputs_to_streams = TrainingSession._sanitize_minibatch_source(mb_source, model_inputs_to_streams, trainer.loss_function)

        if model_inputs_to_streams is None or len(model_inputs_to_streams) == 0:
            raise ValueError(
                "Mapping between input vars and streams should not be empty.")

        if max_samples is None:
            max_samples = sys.maxsize

        if progress_frequency is None:
            progress_frequency = sys.maxsize

        schedule = mb_size
        if isinstance(mb_size, int):
            schedule = minibatch_size_schedule(mb_size)

        if not isinstance(schedule, cntk_py.minibatch_size_schedule):
            raise ValueError('mb_size of type (%s) not supported. '
                             'it must be an output of minibatch_size_schedule() function'
                             % type(schedule))

        self.cv_callback = None
        if cv_config is not None:
            self.cv_callback = cv_config.callback

        self._callback_references = (mb_source, checkpoint_config, test_config) # keep a strong reference inside this object so that SWIG finds it

        super(TrainingSession, self).__init__(trainer, mb_source, schedule,
            model_inputs_to_streams, max_samples,  
            progress_frequency, 
            checkpoint_config,
            cv_config,
            test_config)

    @staticmethod
    def _sanitize_minibatch_source(mb_source, model_inputs_to_streams, criterion, infinitely_repeat=True):
        '''
        Helper to wrap numpy/scipy data into a minibatch source.
        '''
        from ..io import MinibatchSource, UserMinibatchSource, MinibatchSourceFromData, INFINITELY_REPEAT
        if not isinstance(mb_source, (MinibatchSource, UserMinibatchSource)): # UserMinibatchSource derives from cntk_py.SwigMinibatchSource, not MinibatchSource, for director purposes
            args = _as_tuple(mb_source) # the mb_source is a tuple of numpy or scipy arrays that we construct a source around
            # args can also be a tuple of numpy/scipy arrays; we will construct on the fly
            params = criterion.arguments
            if len(params) != len(args):
                raise ValueError("To pass data directly in place of a minibatch source, pass a tuple of {} numpy or scipy arrays, in the order of the arguments of the criterion function. You passed {} value(s)."
                                 .format(len(params), len(args)))
            param_names = [param.name if param.name else "stream_" + str(i) for i, param in enumerate(params)] # (names are only used for debugging)
            param_types = [param._type for param in params]
            max_samples = INFINITELY_REPEAT if infinitely_repeat else len(args[0]) # if not infinite then do one data pass
            mb_source = MinibatchSourceFromData({name: (input, type) for name, input, type in zip(param_names, args, param_types)}, max_samples=max_samples)
            if model_inputs_to_streams is not None:
                raise ValueError( "Mapping must not be provided when data is passed directly.")
            model_inputs_to_streams = {param: mb_source.streams[name] for param, name in zip(params, param_names)}
        return mb_source, model_inputs_to_streams

    @typemap
    def train(self, device=None):
        '''
        Perform training on a specified device.

        Args:
            device (:class:`~cntk.device.DeviceDescriptor`): the device descriptor containing
               the type and id of the device where training takes place.
        '''

        if not device:
            device = use_default_device()

        super(TrainingSession, self).train(device)

    def on_cross_validation_end(self, index, average_error, num_samples, num_minibatches):
        '''
        Callback that gets executed at the end of cross validation.

        Args:
            index (int): index of the current callback.
            average_error (float): average error for the cross validation
            num_samples (int): number of samples in cross validation
            num_minibatches (int): number of minibatch in cross validation

        Returns:
            True if training should continue, False otherwise.
        '''
        if self.cv_callback is not None:
            return self.cv_callback(index, average_error, num_samples, num_minibatches)
        else:
            return True

@typemap
def minibatch_size_schedule(schedule, epoch_size=1):
    '''
    Creates a minibatch size schedule.

    Examples:
        >>> # Use a fixed value 32 for all minibatches
        >>> s = minibatch_size_schedule(32)
        >>> s[0], s[1]
        (32, 32)

        >>> # Use minibatches of size 32 for the first 1000 samples, then 64 for the remaining ones
        >>> s = minibatch_size_schedule([32, 64], 1000)
        >>> s[0], s[1], s[1000], s[1001]
        (32, 32, 64, 64)

        >>> # Use 32 for the first 12 epochs, then 64 for the next 15,
        >>> # followed by 128 for the remaining ones, with a 100 samples in an epoch
        >>> s = minibatch_size_schedule([(12, 32), (15, 64), (1, 128)], 100)
        >>> s[0], s[1199], s[1200], s[2699], s[2700], s[5000]
        (32, 32, 64, 64, 128, 128)

    Args:
        schedule (int or list): if integer, this minibatch size will be used for the whole training.
         In case of list of integers, the elements are used as the values for ``epoch_size`` samples. 
         If list contains pair, the second element is used as a value for (``epoch_size`` x first element) samples
        epoch_size (int): number of samples as a scheduling unit.

    Returns:
        training parameter schedule
    '''
    if isinstance(schedule, int):
        if epoch_size != 1:
            raise ValueError('when providing the schedule as a number,'
                             ' epoch_size is ignored')
        return cntk_py.minibatch_size_schedule(schedule)

    if isinstance(schedule, list):
        return cntk_py.minibatch_size_schedule(schedule, epoch_size)

    raise ValueError(
        'schedule must be either a float or a list, not %s' % type(schedule))

@typemap
def training_session(trainer,                          
                     mb_source, 
                     mb_size,
                     model_inputs_to_streams, 
                     progress_frequency=None,              
                     max_samples=None,
                     checkpoint_config=None,
                     cv_config=None,
                     test_config=None):
    '''
    A factory function to create a training session object.

    Args: 
        trainer (:class:`~cntk.train.trainer.Trainer`): trainer
        mb_source (:class:`~cntk.io.MinibatchSource`): minibatch source used for training
        mb_size (:class:`~cntk.cntk_py.minibatch_size_schedule`): minibatch schedule for training
        model_inputs_to_streams (dict): mapping between input variables and input streams
        progress_frequency (int): frequency in samples for aggregated progress printing
        max_samples (int): maximum number of samples used for training
        checkpoint_config (:class:`~CheckpointConfig`): checkpoint configuration
        cv_config (:class:`~CrossValidationConfig`): cross validation configuration
        test_config (:class:`~TestConfig`): test configuration

    Example:

    Returns:
        Instance of :class:`~TrainingSession`
    '''
    if checkpoint_config is None:
        checkpoint_config = CheckpointConfig(filename=None)

    if cv_config is None:
       cv_config = CrossValidationConfig(source=None)

    if test_config is None:
       test_config = TestConfig(source=None)

    return TrainingSession(trainer, mb_source, mb_size, model_inputs_to_streams, max_samples,
                           progress_frequency, checkpoint_config, cv_config, test_config)<|MERGE_RESOLUTION|>--- conflicted
+++ resolved
@@ -24,13 +24,11 @@
     '''
     def __init__(self, filename, frequency=None,
                  restore=True, preserve_all=False):
-<<<<<<< HEAD
-=======
         '''Sets configuration of checkpointing behavior.
 
         Args:
             filename (str): checkpoint file name.
-            frequency (int): checkpoint frequency in samples. If 0, no checkpointing takes place. 
+            frequency (int): checkpoint period (number samples between checkpoints). If 0, no checkpointing takes place. 
               If ``sys.maxsize``, a single checkpoint is taken at the end of the training.
             restore (bool): flag, indicating whether to restore from available checkpoint before the start of the training
             preserve_all (bool): saves all checkpoints, using ``filename`` as prefix and checkpoint index as a suffix.
@@ -38,7 +36,6 @@
         Returns:
             Reconfigured self.
         '''
->>>>>>> ddf8f53e
         if filename is None:
             if frequency is not None and frequency != 0:
                 raise ValueError(
@@ -109,46 +106,30 @@
     A test configuration for the training session.
 
     Args:
-<<<<<<< HEAD
         minibatch_source (:class:`~cntk.io.MinibatchSource`): minibatch source used for testing
-        minibatch_size (int or :class:`~cntk.cntk_py.minibatch_size_schedule`, defaults to 32): minibatch size (schedule) for testing
-    '''
-    def __init__(self, minibatch_source, model_inputs_to_streams, criterion, minibatch_size=32):
+        minibatch_size(:class:`~cntk.cntk_py.minibatch_size_schedule`, defaults to 32): minibatch schedule for testing
+        model_inputs_to_streams (dict): mapping between input variables and input streams
+          If None, the mapping provided to the training session constructor is used.
+    '''
+    def __init__(self, minibatch_source, minibatch_size=32, model_inputs_to_streams=None):
         schedule = minibatch_size
         if isinstance(minibatch_size, int):
             schedule = minibatch_size_schedule(minibatch_size)
-=======
-        source (:class:`~cntk.io.MinibatchSource`): minibatch source used for testing
-        mb_size(:class:`~cntk.cntk_py.minibatch_size_schedule`): minibatch schedule for testing
-        model_inputs_to_streams (dict): mapping between input variables and input streams
-          If None, the mapping provided to the training session constructor is used.
-    '''
-    def __init__(self, source, mb_size=None, model_inputs_to_streams=None):
-        schedule = mb_size
-        if isinstance(mb_size, int):
-            schedule = minibatch_size_schedule(mb_size)
-
-        if schedule is None:
-            schedule = minibatch_size_schedule(1)
->>>>>>> ddf8f53e
 
         if not isinstance(schedule, cntk_py.minibatch_size_schedule):
             raise ValueError('minibatch_size of type (%s) not supported. '
                              'it must be an int or the result of the minibatch_size_schedule() function'
                              % type(schedule))
 
-<<<<<<< HEAD
         minibatch_source, model_inputs_to_streams = TrainingSession._sanitize_minibatch_source(minibatch_source, model_inputs_to_streams, criterion, infinitely_repeat=False)
 
-        self._source_reference = minibatch_source # keep a Python-side strong reference so that SWIG finds the correct type upon callback
-
-        super(TestConfig, self).__init__(minibatch_source, schedule)
-=======
+        # test is this is needed
+        #self._source_reference = minibatch_source # keep a Python-side strong reference so that SWIG finds the correct type upon callback
+
         if model_inputs_to_streams is not None:
             super(TestConfig, self).__init__(source, schedule, model_inputs_to_streams)
         else:
             super(TestConfig, self).__init__(source, schedule)
->>>>>>> ddf8f53e
 
 class TrainingSession(cntk_py.TrainingSession):
     '''
@@ -338,8 +319,6 @@
         cv_config (:class:`~CrossValidationConfig`): cross validation configuration
         test_config (:class:`~TestConfig`): test configuration
 
-    Example:
-
     Returns:
         Instance of :class:`~TrainingSession`
     '''
