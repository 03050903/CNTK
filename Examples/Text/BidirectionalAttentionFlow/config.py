--- conflicted
+++ resolved
@@ -17,18 +17,10 @@
 }
 
 training_config = {
-<<<<<<< HEAD
     'minibatch_size' : 2048, # in samples
     'log_freq'       : 10,  # in minibatchs
     'epoch_size'     : 1780, # in sequences
-    'max_epochs'     : 20,
+    'max_epochs'     : 100,
     'rho'            : 0.5,
     'train_data'     : 'val.ctf',
-=======
-    'minibatch_size' : 3500, # in samples
-    'log_freq'       : 100,  # in minibatchs
-    'epoch_size'     : 85540, # in sequences
-    'max_epochs'     : 12,
-    'train_data'     : 'train.ctf',
->>>>>>> 7f7cfb1f
 }