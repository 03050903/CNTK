--- conflicted
+++ resolved
@@ -130,16 +130,14 @@
     <ClInclude Include="CPUMatrixImpl.h">
       <Filter>CPU</Filter>
     </ClInclude>
-<<<<<<< HEAD
+    <ClInclude Include="Mkl2017DnnCommon.h">
+      <Filter>Common\Include</Filter>
+    </ClInclude>
     <ClInclude Include="CPUMatrixTensorImpl.h">
       <Filter>CPU</Filter>
     </ClInclude>
     <ClInclude Include="CPUMatrixTensor.h">
       <Filter>CPU</Filter>
-=======
-    <ClInclude Include="Mkl2017DnnCommon.h">
-      <Filter>Common\Include</Filter>
->>>>>>> edbce4a4
     </ClInclude>
   </ItemGroup>
   <ItemGroup>
