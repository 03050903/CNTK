// SGD.cpp -- implements SGD with all bells and whistles, parallelization, randomization, etc.

#define _CRT_SECURE_NO_WARNINGS // "secure" CRT not available on all platforms  --add this at the top of all CPP files that give "function or variable may be unsafe" warnings

#include "Basics.h"
#include "SGD.h"
#include "NonlinearityNodes.h"          // for DropoutNode
#include "SpecialPurposeNodes.h"        // for SequenceWithSoftmaxNode
#include "DataReaderHelpers.h"
#include "MatrixQuantizerImpl.h"
#ifdef QUANTIZED_GRADIENT_AGGREGATION
#include "AllReduceDistGradAggregator.h"
#endif
#ifdef BLOCKWISE_MODEL_UPDATE_FILTERING
#include "BlockMomentumSGD.h"
#endif 
#include "SimpleDistGradAggregator.h"
#include "ProgressTracing.h"

#include <map>
#include <set>

namespace Microsoft { namespace MSR { namespace CNTK {

using namespace std;

// =======================================================================
// class SGD
// =======================================================================

template SGD<float>::SGD(const ConfigParameters&);
template SGD<double>::SGD(const ConfigParameters&);
template SGD<float>::SGD(const ScriptableObjects::IConfigRecord&);
template SGD<double>::SGD(const ScriptableObjects::IConfigRecord&);

template class MASGD<float>; 
template class MASGD<double>;

// -----------------------------------------------------------------------
// Train() -- perform a multi-epoch training end-to-end with checkpointing
// -----------------------------------------------------------------------

template <class ElemType>
void SGD<ElemType>::Train(function<ComputationNetworkPtr(DEVICEID_TYPE)> createNetworkFn, DEVICEID_TYPE deviceId,
                          IDataReader* trainSetDataReader,
                          IDataReader* validationSetDataReader,
                          const bool makeMode)
{
    // determine which epoch to start with, including recovering a checkpoint if any and 'makeMode' enabled
    int startEpoch = DetermineStartEpoch(makeMode);
    if (startEpoch == m_maxEpochs)
    {
        fprintf(stderr, "No further training is necessary.\n");
        return;
    }

    wstring modelFileName = GetModelNameForEpoch(int(startEpoch) - 1);
    bool loadNetworkFromCheckpoint = false;
    if (startEpoch >= 0)
    {
        loadNetworkFromCheckpoint = true;
        fprintf(stderr, "Starting from checkpoint. Loading network from '%ls'.\n", modelFileName.c_str());
    }

    // create or load from checkpoint
    shared_ptr<ComputationNetwork> net = !loadNetworkFromCheckpoint ? createNetworkFn(deviceId) : ComputationNetwork::CreateFromFile<ElemType>(deviceId, modelFileName);

    // log the device we are computing on
    if (net->GetDeviceId() < 0)
        fprintf(stderr, "\nSGD using CPU.\n");
    else
        fprintf(stderr, "\nSGD using GPU %d.\n", (int) net->GetDeviceId());

    // TODO: BUGBUG: if not starting from checkpoint, need to synchronize initial model
    // strategy should be to run the initializer above on mpiRank==0, and then broadcast parameters.

    startEpoch = max(startEpoch, 0);
    m_needAdaptRegularization = false;

    TrainOrAdaptModel(startEpoch, net, loadNetworkFromCheckpoint, net, nullptr, trainSetDataReader, validationSetDataReader);
}

// -----------------------------------------------------------------------
// Adapt() -- similar to Train(), but for purpose of adapting
// -----------------------------------------------------------------------

template <class ElemType>
void SGD<ElemType>::Adapt(wstring origModelFileName, wstring refNodeName,
                          IDataReader* trainSetDataReader,
                          IDataReader* validationSetDataReader,
                          const DEVICEID_TYPE deviceId, const bool makeMode)
{
    int startEpoch = DetermineStartEpoch(makeMode);
    if (startEpoch == m_maxEpochs)
    {
        fprintf(stderr, "No further training is necessary.\n");
        return;
    }

    ComputationNetworkPtr net;
    bool networkLoadedFromCheckpoint = false;
    if (startEpoch >= 0)
    {
        wstring modelFileName = GetModelNameForEpoch(int(startEpoch) - 1);
        fprintf(stderr, "Starting from checkpoint. Loading network from '%ls'.\n", modelFileName.c_str());
        net = ComputationNetwork::CreateFromFile<ElemType>(deviceId, modelFileName);
        networkLoadedFromCheckpoint = true;
    }
    else
    {
        fprintf(stderr, "Load Network From the original model file %ls.\n", origModelFileName.c_str());
        net = ComputationNetwork::CreateFromFile<ElemType>(deviceId, origModelFileName);
    }

    startEpoch = max(startEpoch, 0);

    ComputationNetworkPtr refNet;
    m_needAdaptRegularization = m_adaptationRegType != AdaptationRegType::None && m_adaptationRegWeight > 0;
    if (m_needAdaptRegularization)
    {
        fprintf(stderr, "Load reference Network From the original model file %ls.\n", origModelFileName.c_str());
        refNet = ComputationNetwork::CreateFromFile<ElemType>(deviceId, origModelFileName);
    }

    ComputationNodeBasePtr refNode;
    if (m_needAdaptRegularization && m_adaptationRegType == AdaptationRegType::KL)
    {
        fprintf(stderr, "Checking refNodeName %ls.\n", origModelFileName.c_str());
        if (refNodeName == L"")
            InvalidArgument("refNodeName does not exist and is needed when adaptationRegType is KL.");
        refNode = refNet->GetNodeFromName(refNodeName);
    }

    TrainOrAdaptModel(startEpoch, net, networkLoadedFromCheckpoint, refNet, refNode, trainSetDataReader, validationSetDataReader);
}

// -----------------------------------------------------------------------
// TrainOrAdaptModel() -- main training end-to-end, given a start model
// -----------------------------------------------------------------------

static double MomentumPerMB(double momentumPerSample, size_t minibatchSize);

template <class ElemType>
void SGD<ElemType>::TrainOrAdaptModel(int startEpoch, ComputationNetworkPtr net,
                                      bool networkLoadedFromCheckpoint,
                                      ComputationNetworkPtr refNet,
                                      ComputationNodeBasePtr refNode,
                                      IDataReader* trainSetDataReader,
                                      IDataReader* validationSetDataReader)
{
    auto& featureNodes = net->FeatureNodes();
    auto& labelNodes = net->LabelNodes();
    auto& criterionNodes = GetTrainCriterionNodes(net);

    fprintf(stderr, "\nTraining criterion node(s):\n");
    for (const auto& node : criterionNodes)
        fprintf(stderr, "\t%ls = %ls\n", node->NodeName().c_str(), node->OperationName().c_str());

    // determine evaluationNodes from GetEvalCriterionNodes(), ensuring each criterion is only logged once
    std::vector<ComputationNodeBasePtr> evaluationNodes;
    {
        auto originalEvaluationNodes = GetEvalCriterionNodes(net);
        set<ComputationNodeBasePtr> criteriaLogged; // set to make sure we don't double-log criteria
        for (const auto& node : criterionNodes)
            criteriaLogged.insert(node);

        for (const auto& node : originalEvaluationNodes)
            if (criteriaLogged.insert(node).second)
                evaluationNodes.push_back(node);

        if (!evaluationNodes.empty())
        {
            fprintf(stderr, "\nEvaluation criterion node(s):\n");
            for (const auto& node : evaluationNodes)
                fprintf(stderr, "\t%ls = %ls\n", node->NodeName().c_str(), node->OperationName().c_str());
        }
    }

    std::vector<ComputationNodeBasePtr> additionalNodesToEvaluate;
    auto& outputNodes = net->OutputNodes();
    additionalNodesToEvaluate.insert(additionalNodesToEvaluate.end(), outputNodes.cbegin(), outputNodes.cend());

    auto preComputeNodesList = net->GetNodesRequiringPreComputation();
    additionalNodesToEvaluate.insert(additionalNodesToEvaluate.end(), preComputeNodesList.cbegin(), preComputeNodesList.cend());

    // allocate memory for forward and backward computation
    net->AllocateAllMatrices(evaluationNodes, additionalNodesToEvaluate, criterionNodes[0]);

    // get feature and label nodes into an array of matrices that will be passed to GetMinibatch()
    // TODO: instead, remember the nodes directly, to be able to handle both float and double nodes; current version will crash for mixed networks
    StreamMinibatchInputs* inputMatrices = new StreamMinibatchInputs();
    // TODO: ^^ change to shared_ptr or unique_ptr
    for (size_t pass = 0; pass < 2; pass++)
    {
        auto& nodes = (pass == 0) ? featureNodes : labelNodes;
        for (const auto & node : nodes)
            (*inputMatrices).AddInputMatrix(node->NodeName(), node->ValuePtr());
    }

    // get hmm file for sequence training
    bool isSequenceTrainingCriterion = (criterionNodes[0]->OperationName() == L"SequenceWithSoftmax");
    if (isSequenceTrainingCriterion)
    {
        // SequenceWithSoftmaxNode<ElemType>* node = static_cast<SequenceWithSoftmaxNode<ElemType>*>(criterionNodes[0]);
        auto node = dynamic_pointer_cast<SequenceWithSoftmaxNode<ElemType>>(criterionNodes[0]);
        auto hmm = node->gethmm();
        trainSetDataReader->GetHmmData(hmm);
    }

    bool isCTCTrainingCriterion = (criterionNodes[0]->OperationName() == L"CTCwithSoftmax");
    if (isCTCTrainingCriterion)
    {
        //SequenceWithSoftmaxNode<ElemType>* node = static_cast<SequenceWithSoftmaxNode<ElemType>*>(criterionNodes[0]);
        auto node = dynamic_pointer_cast<CTCwithSoftmaxNode<ElemType>>(criterionNodes[0]);
        auto  hmm = node->gethmm();
        trainSetDataReader->GetHmmData(hmm);
    }

    // used for KLD regularized adaptation. For all other adaptation techniques
    // use MEL to edit the model and using normal training algorithm
    // TODO: Should this be done in SGD::Adapt()?
    // TODO: Redo this leveraging that we now have shared_ptrs. It is probably even OK if both networks share feature nodes.
    // TODO: Then we can also share the MBLayout; which currently is copied by value.
    std::vector<ComputationNodeBasePtr> refFeatureNodes;
    if (m_needAdaptRegularization && m_adaptationRegType == AdaptationRegType::KL && refNode != nullptr)
    {
        // replace input nodes in ref network by input nodes of the main network
        refFeatureNodes.resize(featureNodes.size());
        for (size_t i = 0; i < featureNodes.size(); i++)
        {
            // we need to keep this info to undo this later
            // TODO: After the change to shared_ptrs, this may no longer be necessary.
            refFeatureNodes[i] = refNet->GetNodeFromName(featureNodes[i]->NodeName());
            refNet->ChangeNode(featureNodes[i]->NodeName(), featureNodes[i]);
        }
        refNet->InvalidateCompiledNetwork(); // prepare to re-compile
        refNet->CompileNetwork();

        // allocate memory for forward computation
        refNet->AllocateAllMatrices({refNode}, {}, nullptr);
    }

    // initializing weights and gradient holder
    // only one criterion so far TODO: support multiple ones?
    auto& learnableNodes = net->LearnableParameterNodes(criterionNodes[0]);
    std::list<Matrix<ElemType>> smoothedGradients;

    for (auto nodeIter = learnableNodes.begin(); nodeIter != learnableNodes.end(); nodeIter++)
    {
        ComputationNodePtr node = dynamic_pointer_cast<ComputationNode<ElemType>>(*nodeIter);
        smoothedGradients.push_back(Matrix<ElemType>(node->Value().GetNumRows(),
                                                     node->Value().GetNumCols(),
                                                     net->GetDeviceId()));
    }

    double epochCriterion, avgCriterion, prevCriterion, lrControlCriterion;
    lrControlCriterion = epochCriterion = avgCriterion = prevCriterion = std::numeric_limits<double>::infinity();
    size_t epochsNotCountedInAvgCriterion = startEpoch % m_learnRateAdjustInterval;

    std::vector<double> epochEvalErrors(evaluationNodes.size(), std::numeric_limits<double>::infinity());

    std::vector<wstring> evalNodeNames;
    for (size_t i = 0; i < evaluationNodes.size(); i++)
    {
        evalNodeNames.push_back(evaluationNodes[i]->NodeName());
    }

    size_t totalSamplesSeen = 0;
    double learnRatePerSample = 0.5f / m_mbSize[startEpoch];

    double learningRateAdjustmentFactor = 1.0f;
    vector<double> prevLearnRates;
    prevLearnRates.resize(m_numPrevLearnRates);
    for (int i = 0; i < m_numPrevLearnRates; i++)
    {
        prevLearnRates[i] = -1.0;
    }

    if (m_parallelizationMethod == ParallelizationMethod::DataParallelSGD)
    {
        InitDistGradAgg(evaluationNodes.size(), m_traceLevel);
    }
<<<<<<< HEAD
    if (m_parallelizationMethod == ParallelizationMethod::ModelAveragingSGD ) // in case that users 
    {
        if (g_mpi && g_mpi->NumNodesInUse()  > 1)   // just in case people forget to use mpiexec to start jobs 
        {
            m_MASGDhelper = std::make_shared<MASGD<ElemType>>(m_useNesterovMomentumInBMUF, m_blockMomentum, m_resetSGDMomentum);
            m_MASGDhelper->Initialize(learnableNodes);
        }
    }

=======
    else if (m_parallelizationMethod == ParallelizationMethod::ModelAveragingSGD)
    {
        InitModelAggregationHandler(m_syncStatsTrace, net->GetDeviceId());
    }
    
>>>>>>> a74b0639

    // precompute mean and invStdDev nodes and save initial model
    // When no precompute, only save if we did not load the model from a 
    // checkpoint but instead built it from a network description
    if (PreCompute(net, trainSetDataReader, featureNodes, labelNodes, inputMatrices) || !networkLoadedFromCheckpoint)
    {
        // Synchronize all ranks before writing the model to ensure that
        // everyone is done loading the model
        if (g_mpi != nullptr)
        {
            g_mpi->WaitAll();
        }
        net->Save(GetModelNameForEpoch(int(startEpoch) - 1));
    }

    bool learnRateInitialized = false;
    if (startEpoch > 0)
    {
        learnRateInitialized = LoadCheckPointInfo(startEpoch - 1,
                                                  /*out*/ totalSamplesSeen,
                                                  /*out*/ learnRatePerSample,
                                                  smoothedGradients,
                                                  /*out*/ prevCriterion,
                                                  /*out*/ m_prevChosenMinibatchSize);
        if (learnRateInitialized)
            prevLearnRates[startEpoch % m_numPrevLearnRates] = learnRatePerSample;

        if (m_MASGDhelper)
        {
            m_MASGDhelper->AttempToLoadFromFile(startEpoch - 1, m_modelPath, net->GetDeviceId());
        }
    }

    if (m_autoLearnRateSearchType == LearningRateSearchAlgorithm::AdjustAfterEpoch &&
        !learnRateInitialized && m_learningRatesParam.size() <= startEpoch)
    {
        InvalidArgument(
            "When using \"AdjustAfterEpoch\", there must either exist a checkpoint file, "
            "or an explicit learning rate must be specified in config for the starting epoch.");
    }

    unsigned long dropOutSeed = 1;
    double prevDropoutRate = 0;
    double prevNormalizationTimeConstant = std::numeric_limits<double>::infinity();

    bool learnRateReduced = false;

    // pass user config on memory allocation for convolution operations to the Network
    ComputationNetwork::SetMaxTempMemSizeForCNN(net, criterionNodes[0], m_maxTempMemSizeInSamplesForCNN);
    if (m_needAdaptRegularization && m_adaptationRegType == AdaptationRegType::KL && refNode)
    {
        ComputationNetwork::SetMaxTempMemSizeForCNN(refNet, refNode, m_maxTempMemSizeInSamplesForCNN);
    }

    // likewise for sequence training parameters
    if (isSequenceTrainingCriterion)
    {
        ComputationNetwork::SetSeqParam<ElemType>(net, criterionNodes[0], m_hSmoothingWeight, m_frameDropThresh, m_doReferenceAlign,
                                                  m_seqGammarCalcAMF, m_seqGammarCalcLMF, m_seqGammarCalcWP, m_seqGammarCalcbMMIFactor, m_seqGammarCalcUsesMBR);
    }

    if (isCTCTrainingCriterion)
    {
        ComputationNetwork::SetCTCParam<ElemType>(net, criterionNodes[0], evaluationNodes[0], m_blankNum);
    }
    // --- MAIN EPOCH LOOP
    for (int i = startEpoch; i < (int) m_maxEpochs; i++) // TODO: why is this an int, and not a size_t?
    {
        // Synchronize all ranks before proceeding to ensure that
        // rank 0 has finished writing the previous model file
        if (g_mpi != nullptr)
        {
            g_mpi->WaitAll();
        }

        Timer timer;
        timer.Start();

        // set dropout rate for this epoch
        ComputationNetwork::SetDropoutRate<ElemType>(net, criterionNodes[0], m_dropoutRates[i], prevDropoutRate, dropOutSeed);
        ComputationNetwork::SetBatchNormalizationTimeConstant<ElemType>(net, criterionNodes[0], m_batchNormalizationTimeConstant[i], prevNormalizationTimeConstant);
        
        if (i < m_setBNToEvalModeAfterEpochNumber)
            net->SetBatchNormalizationNodesBelowEvalMode(false, criterionNodes[0]);
        else
            net->SetBatchNormalizationNodesBelowEvalMode(true, criterionNodes[0]);

        // learning rate adjustment
        if (m_autoLearnRateSearchType == LearningRateSearchAlgorithm::None || i < m_learningRatesParam.size())
        {
            // BUGBUG: GetNumParallelSequences() returns 1 under certain situations; it seems when restarting from checkpoint
            learnRatePerSample = GetLearningRatePerSample(i /*BUGBUG workaround:*/, trainSetDataReader->GetNumParallelSequences());
        }
        else if (m_autoLearnRateSearchType == LearningRateSearchAlgorithm::SearchBeforeEpoch)
        {
            double largestPrevLearnRatePerSample = prevLearnRates[0];
            for (int j = 1; j < m_numPrevLearnRates; j++)
            {
                largestPrevLearnRatePerSample = max(largestPrevLearnRatePerSample, prevLearnRates[j]);
            }

            // return a reasonable learning rate based on the initial minibatchSize
            double newLearningRatePerSample = SearchForBestLearnRate(net, refNet, refNode, i, learnRatePerSample,
                                                                     trainSetDataReader, featureNodes, labelNodes,
                                                                     criterionNodes, evaluationNodes, inputMatrices,
                                                                     learnableNodes, smoothedGradients,
                                                                     learnRateInitialized, largestPrevLearnRatePerSample);
            learningRateAdjustmentFactor = newLearningRatePerSample / learnRatePerSample;
            learnRatePerSample = newLearningRatePerSample;

            // save per sample learn rate to support changeable minibatchSize
            prevLearnRates[i % m_numPrevLearnRates] = learnRatePerSample;
        }

        learnRateInitialized = true;

        if (learnRatePerSample < m_minLearnRate)
        {
            fprintf(stderr, "Learn Rate Per Sample for Epoch[%d] = %.8g is less than minLearnRate %.8g. Training complete.\n",
                    i + 1, learnRatePerSample, m_minLearnRate);
            if (m_autoLearnRateSearchType != LearningRateSearchAlgorithm::None)
            {
                net->Save(m_modelPath);
            }
            break;
        }

        size_t chosenMinibatchSize;
        size_t actualMinibatchSize;

        // Through the command line or config file the user can set minibatch sizes on a per epoch
        // basis for a set number of epochs.  For epochs after that point, m_mbSize.size(), either
        // we just keep using
        // the last minibatch size, or we use tuning to try and find a better one.
        if (m_autoAdjustMinibatch && i >= m_mbSize.size())
        {
            size_t numFramesToUseInSearch = m_numMiniBatch4LRSearch[i] * m_mbSize[i];
            if (m_epochSize != requestDataSize)
            {
                // ensure the numFramesToUseInSearch does not exceed the total number of frames in the epoch
                numFramesToUseInSearch = min(numFramesToUseInSearch, m_epochSize);
            }

            // Use tuning to try and find a better minibatch size
            chosenMinibatchSize = AdaptiveMinibatchSizing(net, refNet, refNode, i,
                                                          numFramesToUseInSearch,
                                                          trainSetDataReader, learnRatePerSample,
                                                          m_mbSize[i], featureNodes, labelNodes,
                                                          criterionNodes, evaluationNodes,
                                                          inputMatrices, learnableNodes,
                                                          smoothedGradients, learningRateAdjustmentFactor);
            m_prevChosenMinibatchSize = chosenMinibatchSize;
        }
        else
        {
            // use the explicitly set minibatch size
            chosenMinibatchSize = m_mbSize[i];
        }

        actualMinibatchSize = FixUpEffectiveMBSize(chosenMinibatchSize /*BUGBUG workaround:*/, trainSetDataReader->GetNumParallelSequences());

        double momentumPerSample = GetMomentumPerSample(i /*BUGBUG workaround:*/, trainSetDataReader->GetNumParallelSequences());
        // time constant = number of samples after which a contribution has been reduced to e^-1
        double momentumAsTimeConstant = momentumPerSample == 0.0 ? 0.0
                                                                 : momentumPerSample >= 1.0 ? 0.0
                                                                                            : -1.0 / log(momentumPerSample);
        fprintf(stderr, "\nStarting Epoch %d: learning rate per sample = %f  effective momentum = %f  momentum as time constant = %.1f samples\n",
                i + 1, learnRatePerSample, MomentumPerMB(momentumPerSample, actualMinibatchSize), momentumAsTimeConstant);

        TrainOneEpoch(net,
                      refNet,
                      refNode,
                      i,
                      m_epochSize,
                      trainSetDataReader,
                      learnRatePerSample,
                      chosenMinibatchSize,
                      featureNodes,
                      labelNodes,
                      criterionNodes,
                      evaluationNodes,
                      inputMatrices,
                      learnableNodes, smoothedGradients,
                      epochCriterion, epochEvalErrors, totalSamplesSeen);

        timer.Stop();
        double epochTime = timer.ElapsedSeconds();

        net->SetBatchNormalizationNodesBelowEvalMode(true, criterionNodes[0]);

        if (m_useEvalCriterionControlLR && epochEvalErrors.size() > 0)
        {
            lrControlCriterion = epochEvalErrors[0];
        }
        else
        {
            lrControlCriterion = epochCriterion;
        }

        fprintf(stderr,
                "Finished Epoch[%2d of %d]: [Training Set] TrainLossPerSample = %.8g; TotalSamplesSeen = %d; ",
                i + 1, (int)m_maxEpochs, epochCriterion, (int)totalSamplesSeen);
        m_lastFinishedEpochTrainLoss = epochCriterion;
        if (epochEvalErrors.size() == 0) // no eval criterion, only train criterion itself
        {
            fprintf(stderr,
                    "AvgLearningRatePerSample = %.8g; EpochTime=%.6g\n",
                    learnRatePerSample, epochTime);
        }
        else if (epochEvalErrors.size() == 1)
        {
            fprintf(stderr,
                    "EvalErrPerSample = %.8g; AvgLearningRatePerSample = %.8g; EpochTime=%.6g\n",
                    epochEvalErrors[0], learnRatePerSample, epochTime);
        }
        else
        {
            fprintf(stderr, "EvalErrPerSample ");
            for (size_t j = 0; j < epochEvalErrors.size(); j++)
            {
                fprintf(stderr, "[%lu]=%.8g; ", j, epochEvalErrors[j]);
            }

            fprintf(stderr, "AvgLearningRatePerSample = %.8g; EpochTime=%.6g\n",
                    learnRatePerSample, epochTime);

            // TODO: why these extra log messages here and not for 1 eval criterion?
            fprintf(stderr, "Finished Epoch[%2d of %d]: Criterion Node [%ls] Per Sample = %.8g\n",
                    i + 1, (int) m_maxEpochs, criterionNodes[0]->NodeName().c_str(), epochCriterion);

            for (size_t j = 0; j < epochEvalErrors.size(); j++)
            {
                fprintf(stderr, "Finished Epoch[%2d of %d]: Evaluation Node [%ls] Per Sample = %.8g\n",
                        i + 1, (int) m_maxEpochs, evalNodeNames[j].c_str(), epochEvalErrors[j]);
            }
        }

        if (validationSetDataReader != trainSetDataReader && validationSetDataReader != nullptr)
        {
            SimpleEvaluator<ElemType> evalforvalidation(net, g_mpi != nullptr);
            vector<wstring> cvSetTrainAndEvalNodes;
            if (criterionNodes.size() > 0)
            {
                cvSetTrainAndEvalNodes.push_back(criterionNodes[0]->NodeName());
            }
            if (evaluationNodes.size() > 0)
            {
                cvSetTrainAndEvalNodes.push_back(evaluationNodes[0]->NodeName());
            }

                // BUGBUG: We should not use the training MB size. The training MB size is constrained by both convergence and memory. Eval is only constrained by memory.
            vector<double> vScore = evalforvalidation.Evaluate(validationSetDataReader, cvSetTrainAndEvalNodes, m_mbSize[i]);
            fprintf(stderr, "Finished Epoch[%2d of %d]: [Validation Set] TrainLossPerSample = %.8g", i + 1, (int) m_maxEpochs, vScore[0]);
            if (vScore.size() > 1)
            {
                fprintf(stderr, "; EvalErrPerSample = %.8g", vScore[1]);
            }
            fprintf(stderr, "\n");

            if (m_useCVSetControlLRIfCVExists)
            {
                if (m_useEvalCriterionControlLR && vScore.size() > 1)
                {
                    lrControlCriterion = vScore[1];
                }
                else
                {
                    lrControlCriterion = vScore[0]; // the first one is the training criterion
                }
            }
        }

        // broadcast epochCriterion to make sure each processor will have the same learning rate schedule
        if ((m_parallelizationMethod == ParallelizationMethod::ModelAveragingSGD) && (g_mpi->NumNodesInUse() > 1))
        {
            g_mpi->Bcast(&epochCriterion, 1, g_mpi->MainNodeRank());
            g_mpi->Bcast(&lrControlCriterion, 1, g_mpi->MainNodeRank());
        }

        bool loadedPrevModel = false;
        size_t epochsSinceLastLearnRateAdjust = i % m_learnRateAdjustInterval + 1;
        if (avgCriterion == std::numeric_limits<double>::infinity())
        {
            avgCriterion = lrControlCriterion;
        }
        else
        {
            avgCriterion = ((epochsSinceLastLearnRateAdjust - 1 - epochsNotCountedInAvgCriterion) *
                                avgCriterion +
                            lrControlCriterion) /
                           (epochsSinceLastLearnRateAdjust - epochsNotCountedInAvgCriterion);
        }

        if (m_autoLearnRateSearchType == LearningRateSearchAlgorithm::AdjustAfterEpoch &&
            m_learningRatesParam.size() <= i && epochsSinceLastLearnRateAdjust == m_learnRateAdjustInterval)
        {
            if (std::isnan(avgCriterion) || (prevCriterion - avgCriterion < 0 && prevCriterion != std::numeric_limits<double>::infinity()))
            {
                if (m_loadBestModel)
                {
                    auto bestModelPath = GetModelNameForEpoch(i - m_learnRateAdjustInterval);
                    fprintf(stderr, "Loading previous model with best training-criterion value: %ls.\n", bestModelPath.c_str());
                    net->RereadPersistableParameters<ElemType>(bestModelPath);
                    LoadCheckPointInfo(i - m_learnRateAdjustInterval,
                                       /*out*/ totalSamplesSeen,
                                       /*out*/ learnRatePerSample,
                                       smoothedGradients,
                                       /*out*/ prevCriterion,
                                       /*out*/ m_prevChosenMinibatchSize);
                    loadedPrevModel = true;
                }
            }

            if (m_continueReduce)
            {
                if (std::isnan(avgCriterion) ||
                    (prevCriterion - avgCriterion <= m_reduceLearnRateIfImproveLessThan * prevCriterion &&
                     prevCriterion != std::numeric_limits<double>::infinity()))
                {
                    if (learnRateReduced == false)
                    {
                        learnRateReduced = true;
                    }
                    else
                    {
                        net->Save(GetModelNameForEpoch(i, true));

                        fprintf(stderr, "Finished training and saved final model\n\n");
                        break;
                    }
                }
                if (learnRateReduced)
                {
                    learnRatePerSample *= m_learnRateDecreaseFactor;
                    fprintf(stderr, "learnRatePerSample reduced to %.8g\n", learnRatePerSample);
                }
            }
            else
            {
                if (std::isnan(avgCriterion) ||
                    (prevCriterion - avgCriterion <= m_reduceLearnRateIfImproveLessThan * prevCriterion &&
                     prevCriterion != std::numeric_limits<double>::infinity()))
                {

                    learnRatePerSample *= m_learnRateDecreaseFactor;
                    fprintf(stderr, "learnRatePerSample reduced to %.8g\n", learnRatePerSample);
                }
                else if (prevCriterion - avgCriterion > m_increaseLearnRateIfImproveMoreThan * prevCriterion &&
                         prevCriterion != std::numeric_limits<double>::infinity())
                {
                    learnRatePerSample *= m_learnRateIncreaseFactor;
                    fprintf(stderr, "learnRatePerSample increased to %.8g\n", learnRatePerSample);
                }
            }
        }
        else
        {
            if (std::isnan(avgCriterion))
                RuntimeError("The training criterion is not a number (NAN).");
        }

        // not loading previous values then set them
        if (!loadedPrevModel && epochsSinceLastLearnRateAdjust == m_learnRateAdjustInterval)
        {
            prevCriterion = avgCriterion;
            epochsNotCountedInAvgCriterion = 0;
        }

        // Synchronize all ranks before proceeding to ensure that
        // nobody tries reading the checkpoint file at the same time
        // as rank 0 deleting it below
        if (g_mpi != nullptr)
        {
            g_mpi->WaitAll();
        }

        // persist model and check-point info
        if ((g_mpi == nullptr) || g_mpi->IsMainNode())
        {
            SaveCheckPointInfo(i, totalSamplesSeen, learnRatePerSample, smoothedGradients, prevCriterion, chosenMinibatchSize);
<<<<<<< HEAD
            if (m_MASGDhelper)
            {
                m_MASGDhelper->SaveToMASGDCheckPoint(i, m_modelPath);
            }
            net->Save(GetModelNameForEpoch(i));
=======
            auto modelName = GetModelNameForEpoch(i);
            fprintf(stderr, "SGD: Saving checkpoint model '%ls'\n", modelName.c_str());
            net->Save(modelName);
>>>>>>> a74b0639
            if (!m_keepCheckPointFiles)
            {
                // delete previous checkpoint file to save space
                if (m_autoLearnRateSearchType == LearningRateSearchAlgorithm::AdjustAfterEpoch && m_loadBestModel)
                {
                    if (epochsSinceLastLearnRateAdjust != 1)
                    {
                        _wunlink(GetCheckPointFileNameForEpoch(i - 1).c_str());
                        if (m_MASGDhelper)
                            _wunlink(MASGD<ElemType>::GetMASGDCheckPointFileNameForEpoch(i-1, m_modelPath).c_str());
                    }
                    if (epochsSinceLastLearnRateAdjust == m_learnRateAdjustInterval)
                    {
                        _wunlink(GetCheckPointFileNameForEpoch(i - m_learnRateAdjustInterval).c_str());
                        if (m_MASGDhelper)
                            _wunlink(MASGD<ElemType>::GetMASGDCheckPointFileNameForEpoch(i - m_learnRateAdjustInterval, m_modelPath).c_str());
                    }
                }
                else
                {
                    _wunlink(GetCheckPointFileNameForEpoch(i - 1).c_str());
                    if (m_MASGDhelper)
                        _wunlink(MASGD<ElemType>::GetMASGDCheckPointFileNameForEpoch(i - 1, m_modelPath).c_str());
                }
            }
        }

        if (learnRatePerSample < 1e-12)
        {
            fprintf(stderr, "learnRate per sample is reduced to %.8g which is below 1e-12. stop training.\n",
                    learnRatePerSample);
        }
    }
    // --- END OF MAIN EPOCH LOOP

    // Synchronize all ranks before proceeding to ensure that
    // rank 0 has finished writing the model file
    if (g_mpi != nullptr)
    {
        g_mpi->WaitAll();
    }

    // progress tracing for compute cluster management
    ProgressTracing::TraceProgressPercentage(m_maxEpochs, 0.0, true);
    ProgressTracing::TraceTrainLoss(m_lastFinishedEpochTrainLoss);

    // since we linked feature nodes. we need to remove it from the deletion
    if (m_needAdaptRegularization && m_adaptationRegType == AdaptationRegType::KL && refNode != nullptr)
    {
        for (size_t i = 0; i < refFeatureNodes.size(); i++)
        {
            // note we need to handle deletion carefully
            refNet->ChangeNode(refFeatureNodes[i]->NodeName(), refFeatureNodes[i]);
        }
    }

    delete inputMatrices;
}

// -----------------------------------------------------------------------
// TrainOneEpoch() -- train one epoch
// -----------------------------------------------------------------------

static string GeneratePaddedFloatOrExpFormat(int padSize, int precision, double value);

template <class ElemType>
size_t SGD<ElemType>::TrainOneEpoch(ComputationNetworkPtr net,
                                    ComputationNetworkPtr refNet,
                                    const ComputationNodeBasePtr& refNode,
                                    const int epochNumber,
                                    const size_t epochSize,
                                    IDataReader* trainSetDataReader,
                                    const double learnRatePerSample,
                                    size_t tunedMBSize,
                                    const std::vector<ComputationNodeBasePtr>& featureNodes,
                                    const std::vector<ComputationNodeBasePtr>& labelNodes,
                                    const std::vector<ComputationNodeBasePtr>& criterionNodes,
                                    const std::vector<ComputationNodeBasePtr>& evaluationNodes,
                                    StreamMinibatchInputs* inputMatrices, // TODO: why is this a pointer?
                                    const std::list<ComputationNodeBasePtr>& learnableNodes,
                                    std::list<Matrix<ElemType>>& smoothedGradients,
                                    /*out*/ double& epochCriterion,
                                    /*out*/ std::vector<double>& epochEvalErrors,
                                    /*in/out*/ size_t& totalSamplesSeen,
                                    std::string prefixMsg)
{
    double totalTimeInMBs = 0; // use double since timer has sub-microsecond time resolution
    double epochCriterionLastMBs = 0;

    int numSamplesLastMBs = 0;
    std::vector<double> epochEvalErrorsLastMBs(epochEvalErrors.size(), 0);

    // initialize statistics
    size_t totalEpochSamples = 0;

    int numMBsRun = 0;

    // NOTE: the following two local matrices are not used in distGradAgg path
    // assume only one training criterion node for each epoch.
    // The criterion values are accumulated here over the minibatches (without having to pull them off the GPU).
    Matrix<ElemType> localEpochCriterion(1, 1, net->GetDeviceId());
    Matrix<ElemType> localEpochEvalErrors(1, epochEvalErrors.size(), net->GetDeviceId());

    localEpochCriterion.SetValue(0);
    localEpochEvalErrors.SetValue(0);

    bool useGradientAggregation = ((m_parallelizationMethod == ParallelizationMethod::DataParallelSGD) &&
                                   (epochNumber >= m_parallelizationStartEpochNum));
    bool useModelAveraging = ((m_parallelizationMethod == ParallelizationMethod::ModelAveragingSGD) &&
                              (epochNumber >= m_parallelizationStartEpochNum));
    bool useParallelTrain = useGradientAggregation || useModelAveraging;

    // MA-related variables
    size_t nSamplesSinceLastModelSync = 0;
<<<<<<< HEAD
    size_t nSynced = 0; 
    float nSecondsOnMASync = 0;
    float nSecondsSinceLastMAPerfReport = 0;
    size_t nSamplesSinceLastMAPerfReport = 0;
    size_t nSamplesSinceLastMAPerfReportByAllWorkers = 0;
    if (useModelAveraging)
    {
        assert(m_MASGDhelper); // will be taken off later 
        m_MASGDhelper->OnOneEpochStarted(learnableNodes);
        g_mpi->OnStartDataProcessing();
    }
=======
    if (useParallelTrain && m_pMASGDHelper)
    {
        m_pMASGDHelper->OnEpochStart(learnableNodes);
    }
    

>>>>>>> a74b0639

    std::vector<Matrix<ElemType>*> learnParamsGradients;
    if (useGradientAggregation)
    {
        epochCriterion = double(0.0);
        epochEvalErrors.assign(epochEvalErrors.size(), double(0.0));
    }

    Profiler profiler(m_numMBsToCUDAProfile);

    // resetting this, so profiling is performed for one epoch only
    m_numMBsToCUDAProfile = 0;

    bool useDistributedMBReading = useParallelTrain &&
                                   m_enableDistributedMBReading &&
                                   trainSetDataReader->SupportsDistributedMBRead();
    if (useDistributedMBReading)
    {
        trainSetDataReader->StartDistributedMinibatchLoop(tunedMBSize, epochNumber, g_mpi->CurrentNodeRank(),
                                                          g_mpi->NumNodesInUse(), epochSize);
    }
    else
    {
        trainSetDataReader->StartMinibatchLoop(tunedMBSize, epochNumber, epochSize);
    }

    net->StartEvaluateMinibatchLoop(evaluationNodes);
    net->StartEvaluateMinibatchLoop(criterionNodes);
    if (m_needAdaptRegularization && m_adaptationRegType == AdaptationRegType::KL && refNode)
    {
        refNet->StartEvaluateMinibatchLoop(refNode);
    }

    // prepare for sub-minibatching
    // Sub-minibatching is used if a single minibatch is too large to fit into GPU RAM.
    DataReaderHelpers::SubminibatchDispatcher<ElemType> smbDispatcher;
    size_t numSubminibatchesNeeded = DataReaderHelpers::GetNumSubminibatchesNeeded<ElemType>(trainSetDataReader, m_maxSamplesInRAM, m_numSubminiBatches, tunedMBSize);
    // this is non-trivial, we need a manager object to handle this
    if (numSubminibatchesNeeded > 1)
        smbDispatcher.Init(net, learnableNodes, criterionNodes, evaluationNodes);

    // The following is a special feature only supported by the Kaldi2Reader for more efficient sequence training.
    // This attemps to compute the error signal for the whole utterance, which will
    // be fed to the neural network as features. Currently it is a workaround
    // for the two-forward-pass sequence and ctc training, which allows
    // processing more utterances at the same time.
    // TODO: move the two-forward-pass support out of the reader, make a first-class citizen.
    AttemptUtteranceDerivativeFeatures(net, trainSetDataReader, featureNodes, inputMatrices);

    fprintf(stderr, "\nStarting minibatch loop");
    if (useGradientAggregation)
    {
        fprintf(stderr, ", DataParallelSGD training (MyRank = %d, NumNodes = %d, NumGradientBits = %d)",
                (int) g_mpi->CurrentNodeRank(), (int) g_mpi->NumNodesInUse(), (int) m_numGradientBits);
        if (m_bufferedAsyncGradientAggregation)
        {
            fprintf(stderr, ", BufferedAsyncGradientAggregation is ENABLED");
        }
    }
    if (useDistributedMBReading)
    {
        fprintf(stderr, ", distributed reading is ENABLED");
    }
    if (numSubminibatchesNeeded > 1)
    {
        if (m_maxSamplesInRAM < SIZE_MAX)
            fprintf(stderr, ", with maximum %d samples in RAM", (int) m_maxSamplesInRAM);
        else
            fprintf(stderr, ", with %d subminibatch", (int) numSubminibatchesNeeded);
    }
    fprintf(stderr, ".\n");

    Timer timer;
    timer.Start();

    // --- MAIN MINIBATCH LOOP

    bool noMoreSamplesToProcess = false;
    for (;;)
    {
        // get minibatch
        // TODO: is it guaranteed that the GPU is already completed at this point, is it safe to overwrite the buffers?
        size_t actualMBSize = 0;
        bool wasDataRead = DataReaderHelpers::GetMinibatchIntoNetwork<ElemType>(*trainSetDataReader, net, criterionNodes[0],
                                                                      useDistributedMBReading, useParallelTrain, *inputMatrices, actualMBSize);
        if (!wasDataRead && (!useDistributedMBReading || noMoreSamplesToProcess)) // in case of distributed reading, we do a few more loops until all ranks have completed
            break;                                                                // end of epoch

        // Note: If !wasDataRead then the data that GetMinibatchIntoNetwork() was supposed to full in are undefined.
        // Must not touch them.

        if (!wasDataRead)
            actualMBSize = 0; // (undefined if !wasDataRead)

        // for progress and statistics, we should only count frames that are not gaps
        size_t numSamplesWithLabel = wasDataRead ? net->GetNumSamplesWithLabel(actualMBSize) : 0;
        nSamplesSinceLastModelSync += numSamplesWithLabel;
        // node data was changed
        // TODO: move this to that function as well--just tired to pass everything as arguments
        // TODO: We should do this right after the GetMinibatch() call, since that's where these changed.
        //       Need to check whether that would cause unintended side effects.
        // TODO: original code did not call this for actualMBSize == 0
        ComputationNetwork::BumpEvalTimeStamp(featureNodes);
        ComputationNetwork::BumpEvalTimeStamp(labelNodes);

        if (actualMBSize > 0)
        {
            assert(wasDataRead);
#ifndef EVALDLL
            if (m_doGradientCheck && GradientCheck(net, criterionNodes, learnableNodes, 0) == false)
                LogicError("cannot pass gradient checker");
#endif
            // TODO: currently we only support one node for regularization
            if (m_needAdaptRegularization && m_adaptationRegType == AdaptationRegType::KL && refNode)
            {
                size_t actualMBSize2 = refNet->DetermineActualMBSizeFromFeatures();
                refNet->GetMBLayoutPtr()->CopyFrom(net->GetMBLayoutPtr()); // TODO: This is UNTESTED (before this was missing, seemingly inconsistently)

                if (actualMBSize2 != actualMBSize)
                    LogicError("TrainOneEpoch: refNet has different MB size than main net??");

                refNet->ForwardProp(refNode);
                Matrix<ElemType>::ScaleAndAdd((ElemType) m_adaptationRegWeight,
                                              dynamic_pointer_cast<ComputationNode<ElemType>>(refNode)->Value(),
                                              (ElemType)(1.0 - m_adaptationRegWeight),
                                              dynamic_pointer_cast<ComputationNode<ElemType>>(labelNodes[0])->Value());
            }

            // do forward and back propagation

            // We optionally break the minibatch into sub-minibatches.
            // This, when enabled, is used when a full minibatch does not fit into GPU RAM.
            size_t actualNumSubminibatches = numSubminibatchesNeeded <= 1 ? 1 : smbDispatcher.GetMinibatchIntoCache(*trainSetDataReader, *net, *inputMatrices, numSubminibatchesNeeded);
            for (size_t ismb = 0; ismb < actualNumSubminibatches; ismb++)
            {
                if (actualNumSubminibatches > 1)
                {
                    smbDispatcher.GetSubMinibatchToNet(ismb); // get sub-minibatch from full-size one
                    ComputationNetwork::BumpEvalTimeStamp(featureNodes);
                    ComputationNetwork::BumpEvalTimeStamp(labelNodes);
                }

                // ===========================================================
                // forward prop for evaluate eval nodes
                // ===========================================================

                // compute eval node first since when gradient is computed the forward function values
                // may be changed and need to be recomputed when gradient and function value share the same matrix
                net->ForwardProp(evaluationNodes); // the bulk of this evaluation is reused in ComputeGradient() below

                // ===========================================================
                // forward prop for training criterion
                // ===========================================================

                net->ForwardProp(criterionNodes[0]);

                // ===========================================================
                // backprop
                // ===========================================================

                if (learnRatePerSample > 0.01 * m_minLearnRate) // only compute gradient when learning rate is large enough
                    net->Backprop(criterionNodes[0]);

                // house-keeping for sub-minibatching
                if (actualNumSubminibatches > 1)
                    smbDispatcher.DoneWithCurrentSubMinibatch(ismb); // page state out
            }                                                        // end sub-minibatch loop
            if (actualNumSubminibatches > 1)
                smbDispatcher.DoneWithCurrentMinibatch();
        } // if (actualMBSize > 0)

        // Sum of actualMBSize across all nodes when using parallel training
        size_t aggregateNumSamples = actualMBSize;
        size_t aggregateNumSamplesWithLabel = numSamplesWithLabel;

        if (!useGradientAggregation)
        {
            // accumulate criterion values (objective, eval)
            if (actualMBSize != 0)
            {
                assert(wasDataRead);
                // criteria are in Value()(0,0), we accumulate into another 1x1 Matrix (to avoid having to pull the values off the GPU)
                Matrix<ElemType>::AddElementToElement(dynamic_pointer_cast<ComputationNode<ElemType>>(criterionNodes[0])->Value(),
                                                      0, 0, localEpochCriterion, 0, 0);
                for (size_t i = 0; i < evaluationNodes.size(); i++)
                {
                    Matrix<ElemType>::AddElementToElement(dynamic_pointer_cast<ComputationNode<ElemType>>(evaluationNodes[i])->Value(),
                                                          0, 0, localEpochEvalErrors, 0, i);
                }
            }
        }
        else
        {
            // distributed gradient aggregation
            if (learnParamsGradients.size() == 0)
            {
                learnParamsGradients.reserve(learnableNodes.size());
                for (auto nodeIter = learnableNodes.begin(); nodeIter != learnableNodes.end(); nodeIter++)
                {
                    ComputationNodePtr node = dynamic_pointer_cast<ComputationNode<ElemType>>(*nodeIter);
                    if (node->IsParameterUpdateRequired())
                    {
                        Matrix<ElemType>* currParamsGradient = &(node->Gradient());

                        // Sometimes, in parallel training, the current node may not get any samples to process
                        // In this case, the gradient matrix may not have been sized yet. If so, lets size it.
                        if (currParamsGradient->GetNumCols() == 0)
                        {
                            Matrix<ElemType>* currParamsValues = &(node->Value());
                            currParamsGradient->Resize(currParamsValues->GetNumRows(), currParamsValues->GetNumCols());
                        }

                        learnParamsGradients.push_back(currParamsGradient);
                    }
                }
            }

            // prepare the header
            m_gradHeader->numEvalNode = evaluationNodes.size();
            m_gradHeader->numSamples = actualMBSize;
            m_gradHeader->numSamplesWithLabel = numSamplesWithLabel;
            m_gradHeader->criterion = actualMBSize > 0 ? criterionNodes[0]->Get00Element() : 0.0;
            for (size_t i = 0; i < evaluationNodes.size(); i++)
                m_gradHeader->evalErrors[i] = actualMBSize > 0 ? evaluationNodes[i]->Get00Element() : 0.0;

            bool samplesProcessed = m_distGradAgg->AggregateGradients(learnParamsGradients, m_gradHeader, epochNumber);
            noMoreSamplesToProcess = !samplesProcessed;

            aggregateNumSamples = m_gradHeader->numSamples;
            aggregateNumSamplesWithLabel = m_gradHeader->numSamplesWithLabel;
            epochCriterion += m_gradHeader->criterion;
            for (size_t i = 0; i < epochEvalErrors.size(); i++)
                epochEvalErrors[i] += m_gradHeader->evalErrors[i];
        }

        // update model parameters
        if ((aggregateNumSamples > 0) && (learnRatePerSample > m_minLearnRate * 0.01))
        {
            auto smoothedGradientIter = smoothedGradients.begin();
            for (auto nodeIter = learnableNodes.begin(); nodeIter != learnableNodes.end(); nodeIter++, smoothedGradientIter++)
            {
                ComputationNodeBasePtr node = *nodeIter;
                if (node->IsParameterUpdateRequired())
                {
                    Matrix<ElemType>& smoothedGradient = *smoothedGradientIter;
#ifdef _DEBUG
                    if (smoothedGradient.HasNan("TrainOneEpoch/UpdateWeights(): "))
                        LogicError("%ls %ls operation has NaNs in smoothedGradient.", node->NodeName().c_str(), node->OperationName().c_str());
#endif
                    UpdateWeights(node, smoothedGradient, learnRatePerSample,
                                  GetMomentumPerSample(epochNumber /*BUGBUG workaround:*/, net->GetMBLayoutPtr()->GetNumParallelSequences()), aggregateNumSamples,
                                  m_L2RegWeight, m_L1RegWeight,
                                  m_needAveMultiplier, m_useNesterovMomentum);
#ifdef _DEBUG
                    if (dynamic_pointer_cast<ComputationNode<ElemType>>(node)->Value().HasNan("TrainOneEpoch/UpdateWeights(): "))
                        LogicError("%ls %ls operation has NaNs in functionValues after parameter update.", node->NodeName().c_str(), node->OperationName().c_str());
#endif
                }
            }
        }

        // aggregation by model averaging
        if (useModelAveraging)
        {
<<<<<<< HEAD
            if (nSamplesSinceLastModelSync > m_nFramesBetweenMASync && g_mpi->NumNodesInUse() > 1 )
            {
                bool ready2Sync = g_mpi->OnArriveAtSyncPoint();
                if (ready2Sync)
                {
                    size_t processedSamples = 0;
                    float secondsSinceLastSyncFinished = 0;
                    float secondsSpentOnSync = 0;
                    ModelAveragingProcessing(
                        nSamplesSinceLastModelSync,        /* in */
                        learnableNodes,                    /* in/out*/
                        smoothedGradients,                 /* in/out*/
                        processedSamples,                  /* out */
                        secondsSinceLastSyncFinished,      /* out */
                        secondsSpentOnSync                 /* out */
                        );
                    nSamplesSinceLastMAPerfReport += nSamplesSinceLastModelSync;
                    nSamplesSinceLastMAPerfReportByAllWorkers += processedSamples;
                    nSamplesSinceLastModelSync = 0;
                    nSynced++;
                    nSecondsOnMASync += secondsSpentOnSync;
                    nSecondsSinceLastMAPerfReport += secondsSinceLastSyncFinished;
                    if (m_syncStatsTrace > 0)
                    {
                        if (nSynced % m_syncStatsTrace == 0)
                        {
                            fprintf(stderr, 
                                "\t\t-----(model averaging stats) %d-th sync, %8.2f seconds since last report, %5.2f seconds on communication.\n"
                                "\t\t-----(model averaging stats) %d samples processed in %8.2f seconds by %d workers (%d samples processed by me).\n"
                                "\t\t-----(model averaging stats) throughput=%.2f SamplesPerSecond ; per worker throughput=%.2f SamplesPerSecond\n",
                                (int)nSynced, nSecondsSinceLastMAPerfReport, nSecondsOnMASync,
                                (int)nSamplesSinceLastMAPerfReportByAllWorkers, nSecondsSinceLastMAPerfReport, (int)g_mpi->NumNodesInUse(), (int)nSamplesSinceLastMAPerfReport, 
                                nSecondsSinceLastMAPerfReport >0.0 ? nSamplesSinceLastMAPerfReportByAllWorkers/nSecondsSinceLastMAPerfReport : 0.0, 
                                nSecondsSinceLastMAPerfReport >0.0 ? nSamplesSinceLastMAPerfReportByAllWorkers/nSecondsSinceLastMAPerfReport/g_mpi->NumNodesInUse(): 0.0
                                );
                            nSecondsOnMASync = 0;
                            nSecondsSinceLastMAPerfReport = 0;
                            nSamplesSinceLastMAPerfReportByAllWorkers = 0; 
                            nSamplesSinceLastMAPerfReport = 0;

                        }
                    }
                }
            }
            // preparing break conditions 
=======
            if (nSamplesSinceLastModelSync >= m_nFramesBetweenMASync)
            {
                bool synced = m_pMASGDHelper->OnArrivingAtSyncPoint(learnableNodes, smoothedGradients, nSamplesSinceLastModelSync);
                if (synced)
                {
                    nSamplesSinceLastModelSync = 0;
                }
            }
            // prepare break condition
>>>>>>> a74b0639
            if (useDistributedMBReading)
            {
                noMoreSamplesToProcess = !wasDataRead;
            }
        }

        timer.Stop();
        numMBsRun++;

        totalTimeInMBs += timer.ElapsedSeconds();
<<<<<<< HEAD
        numSamplesLastMBs += aggregateNumSamplesWithLabel;
=======
        numSamplesLastMBs += (int)aggregateNumSamplesWithLabel;
>>>>>>> a74b0639

        if (
#if 0       // output the first few to see if everything started right
            numMBsRun <= 3 ||
#endif
            numMBsRun % m_numMBsToShowResult == 0)
        {
            // get the epoch Values updated
            if (!useGradientAggregation)
            {
                timer.Restart();
                epochCriterion = localEpochCriterion.Get00Element();
                for (size_t i = 0; i < epochEvalErrors.size(); i++)
                {
                    epochEvalErrors[i] = localEpochEvalErrors(0, i);
                }
                timer.Stop();

                // Add the last trailing compute
                totalTimeInMBs += timer.ElapsedSeconds();
            }

            double trainLossPerSample = (numSamplesLastMBs != 0) ? ((epochCriterion - epochCriterionLastMBs) / numSamplesLastMBs) : 0.0;
            bool wasProgressPrinted = false;

            if (epochNumber > 0 || (int) epochSize > 0)
            {
                // progress tracing for compute cluster management
                double mbProg = 0.0;
                int mbProgNumPrecision = 2;
                if (m_maxComputedEpochSize != 0)
                {
                    double numMBPerEpoch = (double) m_maxComputedEpochSize / (double) tunedMBSize;
                    mbProg = (double) numMBsRun / numMBPerEpoch;
                    mbProgNumPrecision = (int) ceil(log10(numMBPerEpoch / (double) m_numMBsToShowResult));
                    mbProgNumPrecision = max(mbProgNumPrecision - 2, 2);
                }
                wasProgressPrinted = ProgressTracing::TraceProgressPercentage(epochNumber, mbProg, false);

                // progress tracing for regular log
                string formatString = "%s Epoch[%2d of %d]-Minibatch[%4d-%4d, %2." + std::to_string(mbProgNumPrecision) + "f%%]: SamplesSeen = %d; TrainLossPerSample = " +
                                      GeneratePaddedFloatOrExpFormat(11, 8, trainLossPerSample) + "; ";
                SGDTrace(stderr, formatString.c_str(),
                         prefixMsg.c_str(), epochNumber + 1, m_maxEpochs, numMBsRun - m_numMBsToShowResult + 1,
                         numMBsRun, mbProg * 100, numSamplesLastMBs, trainLossPerSample);
            }
            else
            {
                wasProgressPrinted = ProgressTracing::TraceProgressPercentage(epochNumber, 0.0, false);

                string formatString = "%s Epoch[%2d of %d]-Minibatch[%4d-%4d]: SamplesSeen = %d; TrainLossPerSample = " +
                    GeneratePaddedFloatOrExpFormat(11, 8, trainLossPerSample) + "; ";
                SGDTrace(stderr, formatString.c_str(),
                    prefixMsg.c_str(), epochNumber + 1, m_maxEpochs, numMBsRun - m_numMBsToShowResult + 1,
                    numMBsRun, numSamplesLastMBs, trainLossPerSample);
                m_maxComputedEpochSize = numMBsRun * numSamplesLastMBs / m_numMBsToShowResult;
            }

            double evalError = 0.0;
            for (size_t i = 0; i < epochEvalErrors.size(); i++)
            {
                evalError = (epochEvalErrors[i] - epochEvalErrorsLastMBs[i]) / numSamplesLastMBs;
                string formatString = "EvalErr[%lu]PerSample = " + GeneratePaddedFloatOrExpFormat(0, 8, evalError) + "; ";
                SGDTrace(stderr, formatString.c_str(), i, evalError);
            }

            string formatString = "TotalTime = " + GeneratePaddedFloatOrExpFormat(0, 4, totalTimeInMBs) + "s; SamplesPerSecond = %.1f\n";
            SGDTrace(stderr, formatString.c_str(), totalTimeInMBs, numSamplesLastMBs / totalTimeInMBs);

            // progress tracing for compute cluster management
            if (wasProgressPrinted)
            {
                ProgressTracing::TraceTrainLoss(trainLossPerSample);
            }

            if (m_traceLevel > 0)
            {
                fflush(stderr);
            }

            // reset statistics
            totalTimeInMBs = 0;
            numSamplesLastMBs = 0;

            epochCriterionLastMBs = epochCriterion;
            for (size_t i = 0; i < epochEvalErrorsLastMBs.size(); i++)
            {
                epochEvalErrorsLastMBs[i] = epochEvalErrors[i];
            }

            if (std::isnan(epochCriterion))
            {
                RuntimeError("The training criterion is not a number (NAN).");
            }
        }

        timer.Restart();
        totalEpochSamples += aggregateNumSamplesWithLabel;
<<<<<<< HEAD
        if (!useModelAveraging )
=======
        if (!useModelAveraging)
>>>>>>> a74b0639
            totalSamplesSeen += aggregateNumSamplesWithLabel;

        // call DataEnd function
        // This signals something from SGD to the reader.
        // DataEnd does reader specific process if sentence ending is reached
        trainSetDataReader->DataEnd();

        // Attempts to compute the error signal for the whole utterance, which will
        // be fed to the neural network as features. Currently it is a workaround
        // for the two-forward-pass sequence and ctc training, which allows
        // processing more utterances at the same time. Only used in Kaldi2Reader.
        // TODO: move the two-forward-pass support out of the reader.
        AttemptUtteranceDerivativeFeatures(net, trainSetDataReader, featureNodes, inputMatrices);

        profiler.NextSample();
    }
    // --- END MAIN MINIBATCH LOOP

    if (useModelAveraging )
    {
<<<<<<< HEAD
        g_mpi->OnArriveAtEndOfDataProcessing();
        // may not be synced after epoch finished, so do the sync here 
        size_t samplesProcessed = 0;
        float secSinceLastSync = 0; 
        float secOnComm = 0; 
        ModelAveragingProcessing(nSamplesSinceLastModelSync, learnableNodes, smoothedGradients, samplesProcessed, secSinceLastSync, secOnComm);
        nSynced++;
        nSamplesSinceLastMAPerfReport += nSamplesSinceLastModelSync; 
        nSamplesSinceLastMAPerfReportByAllWorkers += samplesProcessed;
=======
        m_pMASGDHelper->OnEpochEnd(learnableNodes, smoothedGradients, nSamplesSinceLastModelSync);
>>>>>>> a74b0639
        nSamplesSinceLastModelSync = 0;
        fprintf(stderr, "\t\t-----(model averaging stats) %d-th sync (last sync in this epoch), %8.2f seconds since last report, %5.2f seconds on communication.\n"
                                "\t\t-----(model averaging stats) %d samples processed in %8.2f seconds by %d workers. (%d samples processed by me)\n"
                                "\t\t-----(model averaging stats) throughput=%.2f SamplesPerSecond ; per worker throughput=%.2f SamplesPerSecond\n",
                                (int)nSynced, secSinceLastSync, secOnComm,
                                (int)nSamplesSinceLastMAPerfReportByAllWorkers, secSinceLastSync,(int)g_mpi->NumNodesInUse(), (int)nSamplesSinceLastMAPerfReport,
                                secSinceLastSync >0.0 ? nSamplesSinceLastMAPerfReportByAllWorkers/secSinceLastSync : 0.0, 
                                secSinceLastSync >0.0 ? nSamplesSinceLastMAPerfReportByAllWorkers/secSinceLastSync/g_mpi->NumNodesInUse(): 0.0
                                );
        m_MASGDhelper->OnOneEpochFinished(learnableNodes);
    }

    // compute final criterion values
    if (useGradientAggregation)
    {
        // with parallelization, we have them in regular variables
        epochCriterion /= float(totalEpochSamples);
        for (size_t i = 0; i < epochEvalErrors.size(); i++)
        {
            epochEvalErrors[i] /= totalEpochSamples;
        }
    }
    else
    {
        // without, we have them in Matrix objects that possibly live on the GPU--get them over now
        localEpochCriterion /= float(totalEpochSamples);
        localEpochEvalErrors /= float(totalEpochSamples);

        epochCriterion = localEpochCriterion.Get00Element();
        for (size_t i = 0; i < epochEvalErrors.size(); i++)
        {
            epochEvalErrors[i] = localEpochEvalErrors(0, i);
        }
    }

    // in case of model averaging, do one more final aggregation of criteria
    if (useModelAveraging && (g_mpi->NumNodesInUse() > 1))
    {
        // 1. total epoch samples processed by all workers
        size_t totalEpochSamplesOfAllWorkers = totalEpochSamples;
<<<<<<< HEAD
        g_mpi->AllReduce(&totalEpochSamplesOfAllWorkers,1);
=======
        g_mpi->AllReduce(&totalEpochSamplesOfAllWorkers, 1);
>>>>>>> a74b0639
        totalSamplesSeen += totalEpochSamplesOfAllWorkers;

        // 2. criterion and EvalErrors 
        localEpochCriterion *= (float)totalEpochSamples / totalEpochSamplesOfAllWorkers;
<<<<<<< HEAD
        localEpochEvalErrors*= (float)totalEpochSamples / totalEpochSamplesOfAllWorkers;

        epochCriterion = localEpochCriterion.Get00Element(); 
=======
        localEpochEvalErrors *= (float)totalEpochSamples / totalEpochSamplesOfAllWorkers;

        epochCriterion = localEpochCriterion.Get00Element();
>>>>>>> a74b0639
        for (size_t i = 0; i < epochEvalErrors.size(); i++)
        {
            epochEvalErrors[i] = localEpochEvalErrors(0, i);
        }
        // merge epochCriterion and epochEvalErrors over nodes 
        g_mpi->AllReduce(&epochCriterion, 1);
        g_mpi->AllReduce(epochEvalErrors);
<<<<<<< HEAD
        // 3. modify return value 
        totalEpochSamples = totalEpochSamplesOfAllWorkers; 
=======

        // 3. modify return value 
        totalEpochSamples = totalEpochSamplesOfAllWorkers;
>>>>>>> a74b0639
    }
    return totalEpochSamples;
}


// -----------------------------------------------------------------------
// subroutines and helpers follow below
// -----------------------------------------------------------------------

static double MomentumPerMB(double momentumPerSample, size_t minibatchSize)
{
    return pow(momentumPerSample, minibatchSize);
}

// Get{Train,Eval}CriterionNodes() return a reference that is, unfortunately, dependent on the network.
// So we hold those inside here. Not very nice. Also not thread-safe. This may go away once we fix sequence-to-sequence models properly.
// TODO: merge them into one.
static map<ComputationNetworkPtr, vector<ComputationNodeBasePtr>> tmpCriterionNodeSets;
// TODO: test this, then remove this comment

template <class ElemType>
std::vector<ComputationNodeBasePtr>& SGD<ElemType>::GetTrainCriterionNodes(ComputationNetworkPtr net)
{
    if (!m_trainCriterionNodeName.empty())
    {
        tmpCriterionNodeSets[net] = net->CriterionNodesFrom(m_trainCriterionNodeName);
        return tmpCriterionNodeSets[net];
    }
    else
        return net->FinalCriterionNodes();
}

template <class ElemType>
std::vector<ComputationNodeBasePtr>& SGD<ElemType>::GetEvalCriterionNodes(ComputationNetworkPtr net)
{
    if (!m_evalCriterionNodeName.empty())
    {
        tmpCriterionNodeSets[net] = net->CriterionNodesFrom(m_evalCriterionNodeName);
        return tmpCriterionNodeSets[net];
    }
    else
        return net->EvaluationNodes();
}

// execute PreComputeNodes
// Returns true if precomputation was executed.
template <class ElemType>
bool SGD<ElemType>::PreCompute(ComputationNetworkPtr net,
                               IDataReader* trainSetDataReader,
                               std::vector<ComputationNodeBasePtr>& featureNodes,
                               std::vector<ComputationNodeBasePtr>& labelNodes,
                               StreamMinibatchInputs* inputMatrices)
{
    std::list<ComputationNodeBasePtr> nodes = net->GetNodesRequiringPreComputation(); // this tests all HasComputed() flags

    if (nodes.size() == 0)
    {
        fprintf(stderr, "No PreCompute nodes found, skipping PreCompute step.\n");
        return false;
    }

    fprintf(stderr, "\nPrecomputing --> %lu PreCompute nodes found.\n\n", nodes.size());
    for (const auto & node : nodes)
        fprintf(stderr, "\tNodeName: %ls\n", (node->NodeName()).c_str());

    // compute
    // trainSetDataReader->StartMinibatchLoop(m_mbSize[0],  0 , requestDataSize);
    // trainSetDataReader->StartMinibatchLoop(m_mbSize[0],  0 , m_epochSize); // only based on one epoch
    // [1/12/2015 erw] to support large dataset, we usually partition whole dataset into several epoch's,
    // so we need to use all the data to do precomputing
    if (m_useAllDataForPreComputedNode) // using all the data
        trainSetDataReader->StartMinibatchLoop(m_mbSize[0], 0);
    else // using only one epoch
        trainSetDataReader->StartMinibatchLoop(m_mbSize[0], 0, m_epochSize);
    net->StartEvaluateMinibatchLoop(nodes);

    // initialize
    for (auto & node : nodes)
        dynamic_pointer_cast<IPreComputeNode>(node)->MarkComputed(false /*begin accumulating*/);

    const size_t numIterationsBeforePrintingProgress = 100;
    size_t numItersSinceLastPrintOfProgress = 0;
    size_t actualMBSizeDummy;
    while (DataReaderHelpers::GetMinibatchIntoNetwork<ElemType>(*trainSetDataReader, net, nullptr, false, false, *inputMatrices, actualMBSizeDummy))
    {
        // TODO: move these into GetMinibatchIntoNetwork()  --but those are passed around; necessary? Can't we get them from 'net'?
        ComputationNetwork::BumpEvalTimeStamp(featureNodes);
        ComputationNetwork::BumpEvalTimeStamp(labelNodes);

        net->ForwardProp(nodes);

        if (ProgressTracing::GetTracingFlag())
        {
            numItersSinceLastPrintOfProgress++;
            if (numItersSinceLastPrintOfProgress >= numIterationsBeforePrintingProgress)
            {
                // TODO: For now just print 0.0 instead of calculating actual progress
                printf("PROGRESS: %.2f%%\n", 0.0f);
                numItersSinceLastPrintOfProgress = 0;
            }
        }
    }

    // finalize
    for (auto & node : nodes)
        dynamic_pointer_cast<IPreComputeNode>(node)->MarkComputed(true /*done accumulating*/);

    fprintf(stderr, "\nPrecomputing --> Completed.\n\n");

    return true;
}

// return a reasonable initial learning rate based on the initial mbsize
template <class ElemType>
double SGD<ElemType>::SearchForBestLearnRate(ComputationNetworkPtr net,
                                             ComputationNetworkPtr refNet,
                                             const ComputationNodeBasePtr& refNode, const int epochNumber,
                                             const double curLearnRate,
                                             IDataReader* trainSetDataReader,
                                             const std::vector<ComputationNodeBasePtr>& featureNodes,
                                             const std::vector<ComputationNodeBasePtr>& labelNodes,
                                             const std::vector<ComputationNodeBasePtr>& criterionNodes,
                                             const std::vector<ComputationNodeBasePtr>& evaluationNodes,
                                             StreamMinibatchInputs* inputMatrices,
                                             const std::list<ComputationNodeBasePtr>& learnableNodes,
                                             std::list<Matrix<ElemType>>& smoothedGradients,
                                             const bool learnRateInitialized,
                                             const double largestPrevLearnRatePerSample)
{
    double epochCriterion = std::numeric_limits<double>::infinity();
    double prevCriterion = std::numeric_limits<double>::infinity();
    vector<double> epochEvalErrors(evaluationNodes.size(), std::numeric_limits<double>::infinity());

    size_t totalSamplesSeen = 0;
    double bestLearnRatePerSample = curLearnRate;

    size_t numFramesToUseInSearch = m_numMiniBatch4LRSearch[epochNumber] * m_mbSize[epochNumber];
    if (m_epochSize != requestDataSize)
    {
        // ensure the numFramesToUseInSearch does not exceed the total number of frames in the epoch
        numFramesToUseInSearch = min(numFramesToUseInSearch, m_epochSize);
    }

    double baseCriterion;

    double minLearnRate = m_minLearnRate * 0.3f;
    double learnRatePerSample = 1.0f / 8.0f / 0.618f / sqrt((double) m_mbSize[epochNumber]);

    if (learnRateInitialized && largestPrevLearnRatePerSample > 0)
    {
        // largestPrevLearnRatePerSample is per sample, first 0.618f is for compensation, second one is for safety
        learnRatePerSample = largestPrevLearnRatePerSample / 0.618f / 0.618f;
    }

    int baseModelEpoch = epochNumber - 1;
    net->RereadPersistableParameters<ElemType>(GetModelNameForEpoch(baseModelEpoch));

    double learnRate = learnRatePerSample;
    size_t dummyMinibatchSize = 0;
    LoadCheckPointInfo(baseModelEpoch,
                       /*out*/ totalSamplesSeen,
                       /*out*/ learnRate,
                       smoothedGradients,
                       /*out*/ prevCriterion,
                       /*out*/ dummyMinibatchSize);

    // if model is not changed this is what we will get
    TrainOneMiniEpochAndReloadModel(net, refNet, refNode, epochNumber,
                                    numFramesToUseInSearch, trainSetDataReader, 0, m_mbSize[epochNumber],
                                    featureNodes, labelNodes,
                                    criterionNodes, evaluationNodes,
                                    inputMatrices, learnableNodes,
                                    smoothedGradients, /*out*/ baseCriterion,
                                    /*out*/ epochEvalErrors, /*out*/ totalSamplesSeen,
                                    "BaseAdaptiveLearnRateSearch:");

    if (m_autoLearnRateSearchType == LearningRateSearchAlgorithm::SearchBeforeEpoch)
    {
        if (prevCriterion == std::numeric_limits<double>::infinity())
            prevCriterion = baseCriterion;

        double ratio = 0.3;

        if (m_epochSize != requestDataSize)
            ratio = pow(((double) numFramesToUseInSearch) / m_epochSize, 1.0f / 2);

        baseCriterion = max(ratio * prevCriterion + (1 - ratio) * baseCriterion, baseCriterion);
    }

    do
    {
        learnRatePerSample *= 0.618;
        TrainOneMiniEpochAndReloadModel(net, refNet, refNode, epochNumber,
                                        numFramesToUseInSearch, trainSetDataReader,
                                        learnRatePerSample, m_mbSize[epochNumber], featureNodes,
                                        labelNodes, criterionNodes,
                                        evaluationNodes, inputMatrices,
                                        learnableNodes, smoothedGradients,
                                        /*out*/ epochCriterion, /*out*/ epochEvalErrors,
                                        /*out*/ totalSamplesSeen, "AdaptiveLearnRateSearch:");

    } while (std::isnan(epochCriterion) || (epochCriterion > baseCriterion && learnRatePerSample > minLearnRate));

    bestLearnRatePerSample = learnRatePerSample;

    // grid search for the first m_numBestSearchEpoch  epochs
    if (epochNumber < m_numBestSearchEpoch)
    {
        double leftLearnRatePerSample = 0.01 / m_mbSize[epochNumber];
        double rightLearnRatePerSample = learnRatePerSample;
        double leftCriterion, rightCriterion = epochCriterion;

        TrainOneMiniEpochAndReloadModel(net, refNet, refNode, epochNumber,
                                        numFramesToUseInSearch, trainSetDataReader,
                                        leftLearnRatePerSample, m_mbSize[epochNumber],
                                        featureNodes, labelNodes,
                                        criterionNodes, evaluationNodes,
                                        inputMatrices, learnableNodes,
                                        smoothedGradients, /*out*/ leftCriterion,
                                        /*out*/ epochEvalErrors, /*out*/ totalSamplesSeen,
                                        "DetailBaseAdaptiveLearnRateSearch:");

        while (rightLearnRatePerSample > leftLearnRatePerSample * 1.2)
        {
            if (rightCriterion > leftCriterion)
            {
                rightLearnRatePerSample *= 0.618;

                TrainOneMiniEpochAndReloadModel(net, refNet, refNode,
                                                epochNumber, numFramesToUseInSearch,
                                                trainSetDataReader,
                                                rightLearnRatePerSample, m_mbSize[epochNumber],
                                                featureNodes, labelNodes,
                                                criterionNodes,
                                                evaluationNodes,
                                                inputMatrices,
                                                learnableNodes,
                                                smoothedGradients,
                                                /*out*/ rightCriterion,
                                                /*out*/ epochEvalErrors,
                                                /*out*/ totalSamplesSeen,
                                                "DetailRightAdaptiveLearnRateSearch:");
            }
            else
            {
                leftLearnRatePerSample /= 0.618;

                TrainOneMiniEpochAndReloadModel(net, refNet, refNode,
                                                epochNumber, numFramesToUseInSearch,
                                                trainSetDataReader,
                                                leftLearnRatePerSample, m_mbSize[epochNumber],
                                                featureNodes, labelNodes,
                                                criterionNodes,
                                                evaluationNodes,
                                                inputMatrices,
                                                learnableNodes,
                                                smoothedGradients,
                                                /*out*/ leftCriterion,
                                                /*out*/ epochEvalErrors,
                                                /*out*/ totalSamplesSeen,
                                                "DetailLeftAdaptiveLearnRateSearch:");
            }
        }

        bestLearnRatePerSample = (leftCriterion < rightCriterion) ? leftLearnRatePerSample : rightLearnRatePerSample;
    }

    fprintf(stderr, "Best Learn Rate Per Sample for Epoch[%d] = %.10g  baseCriterion=%.10g\n",
            epochNumber + 1, bestLearnRatePerSample, baseCriterion);

    return bestLearnRatePerSample;
}

// AdaptiveMinibatchSizing() -- choose the largest feasible minibatch size
// This is necessary for data-parallel operation. The aim is to minimize model updates, and hence bandwidth
// This implements
//    F. Seide, H. Fu, J. Droppo, G. Li, and D. Yu:
//    "On Parallelizability of Stochastic Gradient Descent for Speech DNNs"
//    In Proc. ICASSP 2014.
template <class ElemType>
size_t SGD<ElemType>::AdaptiveMinibatchSizing(ComputationNetworkPtr net,
                                              ComputationNetworkPtr refNet,
                                              const ComputationNodeBasePtr& refNode,
                                              const int epochNumber,
                                              const size_t numFramesToUseInSearch,
                                              IDataReader* trainSetDataReader,
                                              const double learnRatePerSample,
                                              const size_t initialMinibatchSize,
                                              const std::vector<ComputationNodeBasePtr>& featureNodes,
                                              const std::vector<ComputationNodeBasePtr>& labelNodes,
                                              const std::vector<ComputationNodeBasePtr>& criterionNodes,
                                              const std::vector<ComputationNodeBasePtr>& evaluationNodes,
                                              StreamMinibatchInputs* inputMatrices,
                                              const std::list<ComputationNodeBasePtr>& learnableNodes,
                                              std::list<Matrix<ElemType>>& smoothedGradients,
                                              const double learningRateAdjustmentFactor)
{
    size_t minMinibatchSize = initialMinibatchSize;
    size_t chosenMinibatchSize = initialMinibatchSize;

    // do some pre-adjustment based on LR
    // Basically we assume that the LR for epoch 1 is safe for mbsize.
    // If LR control led to a smaller LR, then we can safely increase the lower bound of the MB size.
    double learningRateChangeSoFar = GetLearningRatePerSample(epochNumber /*BUGBUG workaround:*/, trainSetDataReader->GetNumParallelSequences()) / GetLearningRatePerSample(0 /*BUGBUG workaround:*/, trainSetDataReader->GetNumParallelSequences());
    learningRateChangeSoFar *= learningRateAdjustmentFactor;

    // increasing by the full factor is found to be too aggressive; sqrt() seems more robust
    learningRateChangeSoFar = sqrt(learningRateChangeSoFar);

    // LR was indeed reduced
    if (learningRateChangeSoFar < 1.0f)
    {
        // we can safely increase MB size (note: this may be bigger than our max)
        minMinibatchSize = (size_t)(minMinibatchSize / learningRateChangeSoFar);
    }

    if (epochNumber < 2 && m_prevChosenMinibatchSize != 0)
    {
        // newly started training: any previous MB size stored in the model is to be ignored
        fprintf(stderr, "before epoch .2, previous minibatchSize %zd is "
                        "considered invalid -> resetting\n",
                m_prevChosenMinibatchSize);
        m_prevChosenMinibatchSize = 0;
    }

    // check if we need to skip
    if (m_prevChosenMinibatchSize != 0 &&
        (epochNumber + 1) > m_minibatchSizeTuningFrequency &&
        (epochNumber + 1) % m_minibatchSizeTuningFrequency != 0)
    {
        fprintf(stderr, "AdaptiveMinibatchSearch: Search for a better minibatchSize "
                        "in epoch %d skipped, keeping minibatchSize of %zd\n",
                epochNumber + 1, m_prevChosenMinibatchSize);
        chosenMinibatchSize = m_prevChosenMinibatchSize;
    }
    else
    {
        if (m_prevChosenMinibatchSize != 0)
        {
            // if m_prevChosenMinibatchSize (the chosen minibatch size for the previous epoch) div 2
            // is higher than initialMinibatchSize (the minibatch size we start with for this epoch),
            // then start the search with m_prevChosenMinibatchSize/2 instead of initialMinibatchSize.
            fprintf(stderr, "AdaptiveMinibatchSearch: Limiting minMinibatchSize to "
                            "largest of previous minibatchSize = (%d / 2) or %d\n",
                    (int) m_prevChosenMinibatchSize, (int) minMinibatchSize);
            minMinibatchSize = max(minMinibatchSize, m_prevChosenMinibatchSize / 2);
        }

        size_t maxMinibatchSize = m_minibatchSizeTuningMax;

        // only grow at most 2 x compared to previous step
        if (m_prevChosenMinibatchSize != 0.0f)
        {
            assert(m_prevChosenMinibatchSize >= chosenMinibatchSize);

            fprintf(stderr, "AdaptiveMinibatchSearch: Limiting maxMinibatchSize to "
                            "previous minibatchSize %zd*2\n",
                    m_prevChosenMinibatchSize);
            maxMinibatchSize = min(maxMinibatchSize, m_prevChosenMinibatchSize * 2);
        }

        chosenMinibatchSize = SearchForBestMinibatchSize(net, refNet, refNode, epochNumber,
                                                         numFramesToUseInSearch, trainSetDataReader,
                                                         learnRatePerSample, featureNodes,
                                                         labelNodes, criterionNodes,
                                                         evaluationNodes, inputMatrices,
                                                         learnableNodes, smoothedGradients,
                                                         minMinibatchSize, maxMinibatchSize);
    }

    return chosenMinibatchSize;
}

static size_t RoundToMultipleOf64(float val)
{
    return 64 * (size_t)((val + 32) / 64);
}

static size_t RoundToMultipleOf64(size_t val)
{
    return 64 * ((val + 32) / 64);
}

// uses a small percentage of training data of minibatch to
// speculatively train with various MB sizes; then picks the best
template <class ElemType>
size_t SGD<ElemType>::SearchForBestMinibatchSize(ComputationNetworkPtr net,
                                                 ComputationNetworkPtr refNet,
                                                 const ComputationNodeBasePtr& refNode,
                                                 const int epochNumber,
                                                 const size_t numFramesToUseInSearch,
                                                 IDataReader* trainSetDataReader,
                                                 const double learnRatePerSample,
                                                 const std::vector<ComputationNodeBasePtr>& featureNodes,
                                                 const std::vector<ComputationNodeBasePtr>& labelNodes,
                                                 const std::vector<ComputationNodeBasePtr>& criterionNodes,
                                                 const std::vector<ComputationNodeBasePtr>& evaluationNodes,
                                                 StreamMinibatchInputs* inputMatrices,
                                                 const std::list<ComputationNodeBasePtr>& learnableNodes,
                                                 std::list<Matrix<ElemType>>& smoothedGradients,
                                                 const size_t minMinibatchSize, const size_t maxMinibatchSize)
{
    // may happen for automatically reduced learning rates
    if (minMinibatchSize > maxMinibatchSize)
    {
        return maxMinibatchSize;
    }

    size_t trialMinibatchSize = 0;
    bool isFirstIteration = true;
    double baseCriterion = 0;

    // increase the minibatch size by a factor of sqrt(2) in each step.
    const float minibatchSizeTuningFactor = sqrtf(2.0f);

    size_t lastTriedTrialMinibatchSize = 0;
    double lastTriedTrialEpochCriterion = 0;
    for (float trialMinibatchSizeFloat = (float) minMinibatchSize;
         trialMinibatchSizeFloat <= maxMinibatchSize;
         trialMinibatchSizeFloat *= minibatchSizeTuningFactor)
    {
        // round mbsize to something meaningful
        trialMinibatchSize = RoundToMultipleOf64(trialMinibatchSizeFloat);

        fprintf(stderr, "\nAdaptiveMinibatchSearch: Evaluating trial minibatchSize=%zd out of range %zd..%zd ...\n\n",
                trialMinibatchSize, RoundToMultipleOf64(minMinibatchSize), RoundToMultipleOf64(maxMinibatchSize));

        size_t totalSamplesSeen;
        std::vector<double> epochEvalErrors(evaluationNodes.size(), std::numeric_limits<double>::infinity());
        double epochCriterion = std::numeric_limits<double>::infinity();

        // Train on a few minibatches and so we can observe the epochCriterion as we try increasing
        // minibatches with iteration of this loop.
        TrainOneMiniEpochAndReloadModel(net, refNet, refNode, epochNumber,
                                        numFramesToUseInSearch, trainSetDataReader,
                                        learnRatePerSample, trialMinibatchSize, featureNodes,
                                        labelNodes, criterionNodes,
                                        evaluationNodes, inputMatrices,
                                        learnableNodes, smoothedGradients,
                                        /*out*/ epochCriterion, /*out*/ epochEvalErrors,
                                        /*out*/ totalSamplesSeen,
                                        isFirstIteration ? "BaseAdaptiveMinibatchSearch:" : "AdaptiveMinibatchSearch:");

        if (isFirstIteration)
        {
            // for the first iteration of the loop only, set baseCriterion
            // to the result we got from TrainOneMiniEpochAndReloadModel().
            baseCriterion = epochCriterion;
            lastTriedTrialMinibatchSize = trialMinibatchSize;
            lastTriedTrialEpochCriterion = baseCriterion;
            isFirstIteration = false;

            fprintf(stderr, "AdaptiveMinibatchSearch: Computed BaseCriterion %.10g\n", baseCriterion);
        }
        else if (!std::isnan(epochCriterion) &&
                 (epochCriterion > (baseCriterion * (1.0 + (m_minibatchSearchCriterionErrorMargin / 100.0)))))
        {
            // As soon as we see the Criterion (a measure of error) start to get larger than the
            // Criterion we started with, we stop.
            // TODO: if this is too sensitive, we can add a margin on the bases of percentage of
            // baseCriterion.
            break;
        }
        else
        {
            lastTriedTrialMinibatchSize = trialMinibatchSize;
            lastTriedTrialEpochCriterion = epochCriterion;
            if (trialMinibatchSizeFloat * minibatchSizeTuningFactor <= maxMinibatchSize)
            {
                fprintf(stderr, "AdaptiveMinibatchSearch: Keep searching... "
                                "EpochCriterion = %.10g vs BaseCriterion = %.10g\n",
                        epochCriterion, baseCriterion);
            }
        }
    }
    fprintf(stderr, "AdaptiveMinibatchSearch: Search successful!!! Chose new minibatchSize of %d. "
                    "EpochCriterion = %.10g vs BaseCriterion = %.10g\n\n",
            (int) lastTriedTrialMinibatchSize, lastTriedTrialEpochCriterion, baseCriterion);

    return lastTriedTrialMinibatchSize;
}

// run training over a small subset of an epoch, for purpose of automatic LR and MB-size tuning
template <class ElemType>
void SGD<ElemType>::TrainOneMiniEpochAndReloadModel(ComputationNetworkPtr net,
                                                    ComputationNetworkPtr refNet,
                                                    const ComputationNodeBasePtr& refNode, const int epochNumber,
                                                    const size_t epochSize, IDataReader* trainSetDataReader,
                                                    const double learnRatePerSample,
                                                    const size_t minibatchSize,
                                                    const std::vector<ComputationNodeBasePtr>& featureNodes,
                                                    const std::vector<ComputationNodeBasePtr>& labelNodes,
                                                    const std::vector<ComputationNodeBasePtr>& criterionNodes,
                                                    const std::vector<ComputationNodeBasePtr>& evaluationNodes,
                                                    StreamMinibatchInputs* inputMatrices,
                                                    const std::list<ComputationNodeBasePtr>& learnableNodes,
                                                    std::list<Matrix<ElemType>>& smoothedGradients,
                                                    /*out*/ double& epochCriterion,
                                                    /*out*/ std::vector<double>& epochEvalErrors,
                                                    /*out*/ size_t& totalSamplesSeen,
                                                    std::string prefixMsg)
{
    TrainOneEpoch(net, refNet, refNode, epochNumber, epochSize,
                  trainSetDataReader, learnRatePerSample, minibatchSize, featureNodes,
                  labelNodes, criterionNodes, evaluationNodes,
                  inputMatrices, learnableNodes, smoothedGradients,
                  /*out*/ epochCriterion, /*out*/ epochEvalErrors, /*out*/ totalSamplesSeen,
                  prefixMsg);

    fprintf(stderr, "Finished Mini-Epoch For LearnRate Selection: TrainLossPerSample = %.8g;", epochCriterion);

    if (epochEvalErrors.size() == 1)
        fprintf(stderr, "EvalErrPerSample = %.8g; AvgLearningRatePerSample = %.8g\n", epochEvalErrors[0], learnRatePerSample);
    else
    {
        fprintf(stderr, "EvalErrPerSample ");
        for (size_t i = 0; i < epochEvalErrors.size(); i++)
        {
            fprintf(stderr, "[%lu] = %.8g; ", i, epochEvalErrors[i]);
        }
        fprintf(stderr, "AvgLearningRatePerSample = %.8g\n", learnRatePerSample);
    }

    int baseModelEpoch = epochNumber - 1;
    net->RereadPersistableParameters<ElemType>(GetModelNameForEpoch(baseModelEpoch));

    double dummyLearnRate;
    double dummtPrevCriterion;
    size_t dummyMinibatchSize = 0;
    LoadCheckPointInfo(baseModelEpoch,
                       /*out*/ totalSamplesSeen,
                       /*out*/ dummyLearnRate,
                       smoothedGradients,
                       /*out*/ dummtPrevCriterion,
                       /*out*/ dummyMinibatchSize);
}

// Attemps to compute the error signal for the whole utterance, which will
// be fed to the neural network as features. Currently it is a workaround
// for the two-forward-pass sequence and ctc training, which allows
// processing more utterances at the same time. Only used in Kaldi2Reader.
// TODO: move the two-forward-pass support out of the reader.
template <class ElemType>
void SGD<ElemType>::AttemptUtteranceDerivativeFeatures(ComputationNetworkPtr net,
                                                       IDataReader* trainSetDataReader,
                                                       const std::vector<ComputationNodeBasePtr>& featureNodes,
                                                       StreamMinibatchInputs* inputMatrices)
{
    assert(trainSetDataReader != NULL);
    std::vector<std::vector<std::pair<wstring, size_t>>> uttInfo;
    auto pMBLayout = make_shared<MBLayout>();
    // TODO: use GetMinibatchIntoNetwork().
    while (trainSetDataReader->GetMinibatchCopy(uttInfo, *inputMatrices, pMBLayout))
    {
        ComputationNetwork::BumpEvalTimeStamp(featureNodes);

        auto& outputNodes = net->OutputNodes();
        if (outputNodes.empty())
            LogicError("no output node was found.");

        trainSetDataReader->CopyMBLayoutTo(net->GetMBLayoutPtr());
        net->ForwardProp(outputNodes[0]); // only evaluate the first output
        trainSetDataReader->SetNetOutput(uttInfo,
                                         dynamic_pointer_cast<ComputationNode<ElemType>>(outputNodes[0])->Value(),
                                         pMBLayout);
    }
}

// helper for pretty printing
static string GeneratePaddedFloatOrExpFormat(int padSize, int precision, double value)
{
    char format[16];
    char buffer[512];

    sprintf(format, "%%.%dg", precision);
    sprintf(buffer, format, value);

    for (int i = 0; i < strlen(buffer); i++)
    {
        if (buffer[i] == 'e' || buffer[i] == 'E')
        {
            sprintf(format, "%%%d.%de", padSize, precision);
            return format;
        }
    }
    sprintf(format, "%%%d.%df", padSize, precision);
    return format;
}

template <class ElemType>
int SGD<ElemType>::SGDTrace(FILE* __restrict __stream, const char* __restrict __format, ...)
{
    int result = 0;
    if (m_traceLevel > 0)
    {
        va_list args;
        va_start(args, __format);
        result = vfprintf(__stream, __format, args);
        va_end(args);
    }
    return result;
}

template <class ElemType>
void SGD<ElemType>::InitDistGradAgg(int numEvalNodes, int traceLevel)
{
    if (m_parallelizationMethod == ParallelizationMethod::DataParallelSGD)
    {
        if (m_distGradAgg == nullptr)
        {
#ifdef QUANTIZED_GRADIENT_AGGREGATION
            m_distGradAgg = new AllReduceDistGradAggregator<ElemType>(g_mpi, m_numGradientBits, m_zeroThresholdFor1Bit, true /*useQuantizationForSelfStripe*/, m_bufferedAsyncGradientAggregation, traceLevel, m_syncStatsTrace);
#else
            if (m_numGradientBits != (8 * sizeof(ElemType)))
            {
                RuntimeError("Gradient quantization is unsupported in CNTK binaries built without quantized gradient aggregation support!");
            }

            m_distGradAgg = new SimpleDistGradAggregator<ElemType>(g_mpi, m_bufferedAsyncGradientAggregation, m_syncStatsTrace);
#endif // !QUANTIZED_GRADIENT_AGGREGATION
        }

        if (m_gradHeader == nullptr)
        {
            m_gradHeader = DistGradHeader::Create(numEvalNodes);
        }
    }
}

template <class ElemType>
<<<<<<< HEAD
bool SGD<ElemType>::ModelAveragingProcessing(
        size_t nSamplesSinceLastSync,
        const std::list<ComputationNodeBasePtr>& learnableNodes,
        std::list<Matrix<ElemType>>&       smoothedGradients,
        size_t& nProcessedFrames,
        float& SecondsSinceLastSyncFinished,
        float& SecondsSpentOnSync
    )
{
    static bool firstcall = true; 
    static Timer MATimer; 
    if (firstcall)
    {
        MATimer.Start(); 
        firstcall = false; 
        SecondsSinceLastSyncFinished = 0; 
    }
    else
    {
        MATimer.Stop(); 
        SecondsSinceLastSyncFinished = (float)MATimer.ElapsedSeconds(); 
        MATimer.Start();
    }


    m_MASGDhelper->PerformModelAveragingUpdate(learnableNodes, smoothedGradients, nSamplesSinceLastSync, nProcessedFrames);
    MATimer.Stop(); 
    SecondsSpentOnSync = (float)MATimer.ElapsedSeconds(); 
    g_mpi->OnPerformedOneSync();

    MATimer.Start(); 
    return true;
=======
void SGD<ElemType>::InitModelAggregationHandler(int traceLevel, DEVICEID_TYPE devID)
{
    if (m_parallelizationMethod == ParallelizationMethod::ModelAveragingSGD)
    {
#ifndef BLOCKWISE_MODEL_UPDATE_FILTERING
        if (!m_pMASGDHelper)
        {
            m_pMASGDHelper = make_shared<BasicModelAveragingSGD<ElemType>>(g_mpi, traceLevel, devID);
        }
#else
        if (!m_pMASGDHelper)
        {
            if (m_useBMUF)
            {
                m_pMASGDHelper = make_shared<BlockMomentumSGD<ElemType>>(g_mpi, traceLevel, devID,  m_resetSGDMomentum, m_blockMomentum); 
            }
            else
            {
                m_pMASGDHelper=make_shared<BasicModelAveragingSGD<ElemType>>(g_mpi, traceLevel, devID);
            }
        }
#endif 
    }
    
>>>>>>> a74b0639
}
// public:
// UpdateWeightsS - static version of UpdateWeights()
// not static since it wants to access protected methods on the SGD object
template <class ElemType>
/*static*/ void SGD<ElemType>::UpdateWeightsS(const SGD<ElemType>* sgd, Matrix<ElemType>& functionValues,
                                              Matrix<ElemType>& gradientValues,
                                              Matrix<ElemType>& smoothedGradient,
                                              const double learnRatePerSample,
                                              const double momentumPerSample,
                                              size_t actualMBSize,
                                              const double L2RegWeight,
                                              const double L1RegWeight,
                                              const bool needAveMultiplier,
                                              const bool useNesterovMomentum)
{
    // we use simple linear (instead of log linear) scaling here
    const double momentum = MomentumPerMB(momentumPerSample, actualMBSize);
#if DUMPOUTPUT
    fprintf(stderr, "learnRatePerSample=%0.8f, momentum=%0.8f, actualMBSize=%ld\n",
            learnRatePerSample, momentum, actualMBSize);
    fprintf(stderr, "sgd->GradUpdateType()=%d, sgd->GradientUpdateNoiseStd()=%0.8f\n",
            sgd->GradUpdateType(), sgd->GradientUpdateNoiseStd());
    gradientValues.Print("Gradient Input");
    smoothedGradient.Print("Smoothed Gradient Input");
#endif

    // make actualMBSize is a valid value
    assert(actualMBSize > 0);

    // clipping gradients to prevent outliers
    sgd->ClipGradient(gradientValues, actualMBSize);

    GradientsUpdateType adpType = sgd->GradUpdateType();
    double noiseStd = sgd->GradientUpdateNoiseStd();
    Matrix<ElemType> sgdUpdateNoise((DEVICEID_TYPE) functionValues.GetDeviceId());
    if (noiseStd > 0)
    {
        // get the gradient structure since gradient is sparse
        sgdUpdateNoise.SetValue(gradientValues);

        // reset its value to random
        sgdUpdateNoise.SetGaussianRandomValue(0, (ElemType) noiseStd);
    }

    // L2 regularizer
    if (L2RegWeight > 0)
    {
        // multiply by actualMBSize so that it's invariant to minibatch size since learning rate is per sample
        Matrix<ElemType>::ScaleAndAdd((ElemType)(L2RegWeight * actualMBSize), functionValues, gradientValues);
    }

    if (adpType == GradientsUpdateType::None)
    {
        smoothedGradient.NormalGrad(gradientValues, functionValues,
                                    (ElemType) learnRatePerSample, (ElemType) momentum, useNesterovMomentum);
    }
    else if (adpType == GradientsUpdateType::AdaGrad ||
             (adpType == GradientsUpdateType::RmsProp && gradientValues.GetMatrixType() == MatrixType::SPARSE) ||
             (adpType == GradientsUpdateType::FSAdaGrad && gradientValues.GetMatrixType() == MatrixType::SPARSE))
    {
        // rmsprop for sparse is not implemented yet, delegate it with adagrad

        double aveMultiplier = smoothedGradient.Adagrad(gradientValues, needAveMultiplier);
        Matrix<ElemType>::ScaleAndAdd((ElemType)(-learnRatePerSample / aveMultiplier), gradientValues, functionValues);
    }
    else if (adpType == GradientsUpdateType::FSAdaGrad)
    {
        smoothedGradient.FSAdagrad(actualMBSize, gradientValues, functionValues, (ElemType) learnRatePerSample, (ElemType) momentum);
    }
    else if (adpType == GradientsUpdateType::RmsProp)
    {
        double aveMultiplier = smoothedGradient.RmsProp(gradientValues, (ElemType) sgd->m_rpi.gamma,
                                                        (ElemType) sgd->m_rpi.inc, (ElemType) sgd->m_rpi.max,
                                                        (ElemType) sgd->m_rpi.dec, (ElemType) sgd->m_rpi.min, needAveMultiplier);
        Matrix<ElemType>::ScaleAndAdd((ElemType)(-learnRatePerSample / aveMultiplier), gradientValues, functionValues);
    }

    if (noiseStd > 0)
    {
        Matrix<ElemType>::ScaleAndAdd(1.0, sgdUpdateNoise, functionValues);
    }

    // L1 regularizer with proximal gradient descent method
    if (L1RegWeight > 0)
    {
        // multiply by actualMBSize so that it's invariant to minibatch size since learning rate is per sample
        functionValues.InplaceSoftThreshold((ElemType)(learnRatePerSample * L1RegWeight * actualMBSize));
    }

#if DUMPOUTPUT
    functionValues.Print("Parameter Update");
#endif
}

// protected:

// UpdateWeights - update the weights in
template <class ElemType>
void SGD<ElemType>::UpdateWeights(const ComputationNodeBasePtr& node,
                                  Matrix<ElemType>& smoothedGradient,
                                  const double learnRatePerSample,
                                  const double momentumPerSample,
                                  const size_t actualMBSize,
                                  const double L2RegWeight, const double L1RegWeight,
                                  const bool needAveMultiplier,
                                  const bool useNesterovMomentum) const
{
#if DUMPOUTPUT
    fprintf(stderr, "Update_%ls\n", node->NodeName().c_str());
#endif
    if (!node->IsParameterUpdateRequired())
        LogicError("UpdateWeights() called for a learnable ComputationNode which has m_learningRateMultiplier == 0!");

    double nodeDependentLearningRatePerSample = learnRatePerSample * node->GetLearningRateMultiplier();
    UpdateWeightsS(this, dynamic_pointer_cast<ComputationNode<ElemType>>(node)->Value(), dynamic_pointer_cast<ComputationNode<ElemType>>(node)->Gradient(),
                   smoothedGradient, nodeDependentLearningRatePerSample, momentumPerSample,
                   actualMBSize, L2RegWeight, L1RegWeight,
                   needAveMultiplier, m_useNesterovMomentum);
    node->BumpEvalTimeStamp();
}

template <class ElemType>
void SGD<ElemType>::ClipGradient(Matrix<ElemType>& gradient, const size_t actualMBSize) const
{
    if (m_clippingThresholdPerSample != std::numeric_limits<double>::infinity())
    {
        double maxGradientPerMB = m_clippingThresholdPerSample * actualMBSize;
        if (m_gradientClippingWithTruncation)
            gradient.InplaceTruncate((ElemType)(maxGradientPerMB));
        else
        {
            // norm2 normalized
            double gradientNorm = gradient.FrobeniusNorm();
            if (gradientNorm > maxGradientPerMB)
            {
                double normFactor = maxGradientPerMB / gradientNorm;
                gradient *= (ElemType) normFactor;
            }
        }
    }
}

template <class ElemType>
void SGD<ElemType>::SaveCheckPointInfo(const size_t epoch, const size_t totalSamplesSeen,
                                       const double learnRatePerSample,
                                       const std::list<Matrix<ElemType>>& smoothedGradients,
                                       const double prevCriterion,
                                       const size_t minibatchSize)
{
    // In case of parallel training only the main node should we saving the checkpoint to prevent
    // the parallel training nodes from colliding to write the same file
    if ((g_mpi == nullptr) || g_mpi->IsMainNode())
    {
        wstring checkPointFileName = GetCheckPointFileNameForEpoch(int(epoch));
        // Saving into temporary file and then renaming it to the checkPointFileName
        // This is a standard trick to avoid havign corrupted checkpoints files if process dies during writing
        wstring tempFileName = checkPointFileName + L".tmp";

        {
            File fstream(tempFileName, FileOptions::fileOptionsBinary | FileOptions::fileOptionsWrite);
            fstream.PutMarker(FileMarker::fileMarkerBeginSection, L"BVersion"); 
            fstream << (size_t)CURRENT_CNTK_CHECKPOINT_VERSION; 
            fstream.PutMarker(FileMarker::fileMarkerEndSection, L"EVersion");

            fstream.PutMarker(FileMarker::fileMarkerBeginSection, L"BCKP");
            fstream.PutMarker(FileMarker::fileMarkerBeginSection, L"BLearnRate");
            fstream << totalSamplesSeen << learnRatePerSample << prevCriterion;
            fstream.PutMarker(FileMarker::fileMarkerEndSection, L"ELearnRate");

            fstream.PutMarker(FileMarker::fileMarkerBeginSection, L"BMinibatchSize");
            fstream << minibatchSize;
            fstream.PutMarker(FileMarker::fileMarkerEndSection, L"EMinibatchSize");

            fstream.PutMarker(FileMarker::fileMarkerBeginSection, L"BGradient");

            for (auto smoothedGradientIter = smoothedGradients.begin(); smoothedGradientIter != smoothedGradients.end(); smoothedGradientIter++)
            {
                const Matrix<ElemType>& smoothedGradient = *smoothedGradientIter;
                fstream << smoothedGradient;
            }

            fstream.PutMarker(FileMarker::fileMarkerEndSection, L"EGradient");

            fstream.PutMarker(FileMarker::fileMarkerEndSection, L"ECKP");
            if (m_pMASGDHelper && m_pMASGDHelper->requireCheckPointSaving())
            {
                m_pMASGDHelper->SaveToCheckPoint(fstream);
            }
            // Ensuring that data is written
            fstream.Flush();
        }

        renameOrDie(tempFileName, checkPointFileName);
    }
}

template <class ElemType>
bool SGD<ElemType>::LoadCheckPointInfo(const size_t epochNumber,
                                       /*out*/ size_t& totalSamplesSeen,
                                       /*out*/ double& learnRatePerSample,
                                       std::list<Matrix<ElemType>>& smoothedGradients,
                                       /*out*/ double& prevCriterion,
                                       /*out*/ size_t& minibatchSize)
{
    wstring checkPointFileName = GetCheckPointFileNameForEpoch(int(epochNumber));
    if (!fexists(checkPointFileName.c_str()))
    {
        fprintf(stderr, "Warning: checkpoint file is missing. learning parameters will be initialized from 0\n");
        return false;
    }

    File fstream(checkPointFileName,
                 FileOptions::fileOptionsBinary | FileOptions::fileOptionsRead);

    // version info 
    size_t ckpVersion = CNTK_CHECKPOINT_VERSION_1; // if no version info is found -> version 1
    if (fstream.TryGetMarker(FileMarker::fileMarkerBeginSection, L"BVersion"))
    {
        fstream >> ckpVersion; 
        fstream.GetMarker(FileMarker::fileMarkerEndSection, L"EVersion");
    }


    fstream.GetMarker(FileMarker::fileMarkerBeginSection, L"BCKP");

    fstream.GetMarker(FileMarker::fileMarkerBeginSection, L"BLearnRate");
    fstream >> totalSamplesSeen >> learnRatePerSample >> prevCriterion;
    fstream.GetMarker(FileMarker::fileMarkerEndSection, L"ELearnRate");

    if (fstream.TryGetMarker(FileMarker::fileMarkerBeginSection, L"BMinibatchSize"))
    {
        fstream >> minibatchSize;
        fstream.GetMarker(FileMarker::fileMarkerEndSection, L"EMinibatchSize");
    }
    else
    {
        minibatchSize = m_mbSize[epochNumber];
    }

    fstream.GetMarker(FileMarker::fileMarkerBeginSection, L"BGradient");

    for (auto smoothedGradientIter = smoothedGradients.begin(); smoothedGradientIter != smoothedGradients.end(); smoothedGradientIter++)
    {
        Matrix<ElemType>& smoothedGradient = *smoothedGradientIter;
        fstream >> smoothedGradient;
    }
    fstream.GetMarker(FileMarker::fileMarkerEndSection, L"EGradient");

    fstream.GetMarker(FileMarker::fileMarkerEndSection, L"ECKP");

    if (m_pMASGDHelper && m_pMASGDHelper->requireCheckPointSaving())
    {
        m_pMASGDHelper->LoadFromCheckPoint(fstream);
    }

    return true;
}

template <class ElemType>
wstring SGD<ElemType>::GetCheckPointFileNameForEpoch(const int epoch)
{
    return GetModelNameForEpoch(epoch) + L".ckp";
}

template <class ElemType>
wstring SGD<ElemType>::GetModelNameForEpoch(const int epoch, bool bLastModel)
{
    int epoch1Base = epoch + 1;
    if (epoch1Base == m_maxEpochs || bLastModel)
    {
        return m_modelPath;
    }
    else
    {
        wstring w = msra::strfun::wstrprintf(L"%ls.%d", m_modelPath.c_str(), (int) epoch1Base);
        return w;
    }
}

// return -1 if nothing exists
template <class ElemType> // TODO: needed?
int SGD<ElemType>::DetermineStartEpoch(const bool makeMode)
{
    if (!makeMode)
    {
        // always start from scratch
        return -1;
    }

    int firstEpoch = -1;

    wstring curEpochFile = GetModelNameForEpoch(int(m_maxEpochs) - 1);
    for (int e = int(m_maxEpochs) - 1; e >= -1; e--)
    {
        const wstring prevEpochFile = GetModelNameForEpoch(e - 1);

        if (msra::files::fuptodate(curEpochFile, prevEpochFile, false))
        {
            firstEpoch = e + 1;
            break;
        }
        else
        {
            curEpochFile = prevEpochFile;
        }
    }
    if (firstEpoch == m_maxEpochs)
        fprintf(stderr, "Final model exists: %ls\n", GetModelNameForEpoch(firstEpoch - 1).c_str());

    return firstEpoch;
}

#define EPSILON 1e-5

// this probes the automatic gradient computation with random inputs
template <class ElemType>
bool SGD<ElemType>::GradientCheck(ComputationNetworkPtr net,
                                  const std::vector<ComputationNodeBasePtr>& criterionNodes,
                                  const std::list<ComputationNodeBasePtr>& learnableNodes,
                                  int npos)
{
    vector<string> errMsgs;

    net->StartEvaluateMinibatchLoop(criterionNodes[npos]);

    // gradient checking
    for (auto nodeIter = learnableNodes.begin(); nodeIter != learnableNodes.end(); nodeIter++)
    {
        ComputationNodePtr node = dynamic_pointer_cast<ComputationNode<ElemType>>(*nodeIter);
        char wstrtmp[2048];

        for (size_t itry = 0; itry < min((size_t) 50, node->Value().GetNumElements()); itry++)
        {
            // no support to sparse matrix yet
            int irow = (int)fmod(rand(), node->Value().GetNumRows() - 1);
            int icol = (int)fmod(rand(), node->Value().GetNumCols() - 1);
            irow = max(0, irow);
            icol = max(0, icol);

            fprintf(stderr, "\n###### d%ls######\n", node->NodeName().c_str());

            double eOrg = node->Value()(irow, icol);
            node->Value().TransferToDeviceIfNotThere(net->GetDeviceId(), true);

            node->BumpEvalTimeStamp();

            net->ForwardProp(criterionNodes[npos]);
            net->Backprop(criterionNodes[npos]);

            if (node->Gradient().GetMatrixType() == MatrixType::SPARSE)
            {
                break;
            }

            // double mbEvalCri =
            // criterionNode should be a scalar
            // TODO: why is this value not used?
            criterionNodes[npos]->Get00Element();
            double eGradErr = node->Gradient()(irow, icol);
            node->Gradient().TransferToDeviceIfNotThere(net->GetDeviceId(), true);

            double ePos = eOrg + EPSILON;
            double eNeg = eOrg - EPSILON;

            node->Value()(irow, icol) = (ElemType) ePos;
            node->Value().TransferToDeviceIfNotThere(net->GetDeviceId(), true);

            node->BumpEvalTimeStamp();
            net->ForwardProp(criterionNodes[npos]);
            // criterionNode should be a scalar

            double mbEvalCriPos = criterionNodes[npos]->Get00Element(); // TODO: make Get00Element() a function of ComputationNodeBase

            node->Value()(irow, icol) = (ElemType) eNeg;
            node->Value().TransferToDeviceIfNotThere(net->GetDeviceId(), true);

            node->BumpEvalTimeStamp();
            net->ForwardProp(criterionNodes[npos]);

            // criterionNode should be a scalar
            double mbEvalCriNeg = criterionNodes[npos]->Get00Element();

            // back to its original parameter value
            node->Value()(irow, icol) = (ElemType) eOrg;
            node->Value().TransferToDeviceIfNotThere(net->GetDeviceId(), true);

            // check if they are consistent
            double eGradNum = ((mbEvalCriPos - mbEvalCriNeg) / (ePos - eNeg));
            double threshold = pow(10.0,
                                   max(0.0,
                                       ceil(log10(min(fabs(eGradErr),
                                                      fabs(eGradNum))))) -
                                       (int) m_gradientCheckSigDigit);
            double diff = fabs(eGradErr - eGradNum);
            bool wrong = (std::isnan(diff) || diff > threshold);
            if (wrong)
            {
                fprintf(stderr, "\nd%ls Numeric gradient = %e, Error BP gradient = %e\n",
                        node->NodeName().c_str(), eGradNum, eGradErr);
                sprintf(wstrtmp, "\nd%ls Numeric gradient = %e, Error BP gradient = %e\n",
                        node->NodeName().c_str(), eGradNum, eGradErr);
                errMsgs.push_back(wstrtmp);
            }
        }
    }

    return errMsgs.size() == 0;
}

template class SGD<float>;
template class SGD<double>;

// =======================================================================
// class SGDParams
// =======================================================================

static AdaptationRegType ParseAdaptationRegType(const wstring& s)
{
    if      (EqualCI(s, L"") || EqualCI(s, L"none"))    return AdaptationRegType::None;
    else if (EqualCI(s, L"kl") || EqualCI(s, L"klReg")) return AdaptationRegType::KL;
    else
        InvalidArgument("ParseAdaptationRegType: Invalid Adaptation Regularization Type. Valid values are (none | kl)");
}

static GradientsUpdateType ParseGradUpdateType(const wstring& s)
{
    if      (EqualCI(s, L"") || EqualCI(s, L"none")) return GradientsUpdateType::None;
    else if (EqualCI(s, L"adagrad"))                 return GradientsUpdateType::AdaGrad;
    else if (EqualCI(s, L"rmsProp"))                 return GradientsUpdateType::RmsProp;
    else if (EqualCI(s, L"fsAdagrad"))               return GradientsUpdateType::FSAdaGrad;
    // legacy, deprecated
    else if (EqualCI(s, L"normal") || EqualCI(s, L"simple")) return GradientsUpdateType::None;
    else InvalidArgument("ParseGradUpdateType: Invalid Gradient Updating Type. Valid values are (none | adagrad | rmsProp | fsAdagrad )");
}

static ParallelizationMethod ParseParallelizationMethod(const wstring& s)
{
    if      (EqualCI(s, L"") || EqualCI(s, L"none")) return ParallelizationMethod::None;
    else if (EqualCI(s, L"DataParallelSGD"))         return ParallelizationMethod::DataParallelSGD;
    else if (EqualCI(s, L"ModelAveragingSGD"))       return ParallelizationMethod::ModelAveragingSGD;
    else InvalidArgument("ParseParallelizationMethod: Invalid Parallelization Method. Valid values are (none | dataParallelSGD | modelAveragingSGD)");
}

static LearningRateSearchAlgorithm ParseLearningRateSearchType(const wstring& s)
{
    if      (EqualCI(s, L"false") || EqualCI(s, L"none")) return LearningRateSearchAlgorithm::None;
    else if (EqualCI(s, L"searchBeforeEpoch"))            return LearningRateSearchAlgorithm::SearchBeforeEpoch;
    else if (EqualCI(s, L"adjustAfterEpoch"))             return LearningRateSearchAlgorithm::AdjustAfterEpoch;
    // legacy, deprecated
    else if (EqualCI(s, L"beforeEpoch") || EqualCI(s, L"before")) return LearningRateSearchAlgorithm::SearchBeforeEpoch;
    else if (EqualCI(s, L"afterEpoch")  || EqualCI(s, L"after"))  return LearningRateSearchAlgorithm::AdjustAfterEpoch;
    else InvalidArgument("autoAdjustLR: Invalid learning rate search type. Valid values are (none | searchBeforeEpoch | adjustAfterEpoch)");
}

template <class ConfigRecordType>
SGDParams::SGDParams(const ConfigRecordType& configSGD, size_t sizeofElemType)
{
    floatargvector learningRatesPerMB = configSGD(L"learningRatesPerMB", ConfigRecordType::Array(floatargvector()));

    floatargvector learningRatesPerSample = configSGD(L"learningRatesPerSample", ConfigRecordType::Array(floatargvector()));

    string executionEngineValue = configSGD(L"executionEngine", "synchronous");

    // AutoAdjust Parameters
    const ConfigRecordType& configAALR(configSGD(L"AutoAdjust", ConfigRecordType::Record()));
    m_autoLearnRateSearchType = ParseLearningRateSearchType(configAALR(L"autoAdjustLR", L"None"));
    m_reduceLearnRateIfImproveLessThan = configAALR(L"reduceLearnRateIfImproveLessThan", 0.0);
    m_continueReduce = configAALR(L"continueReduce", false);
    m_learnRateAdjustInterval = configAALR(L"learnRateAdjustInterval", (size_t) 1);
    m_learnRateAdjustInterval = max((size_t) 1, m_learnRateAdjustInterval); // minimum interval is 1 epoch
    m_learnRateDecreaseFactor = configAALR(L"learnRateDecreaseFactor", 0.618);
    m_increaseLearnRateIfImproveMoreThan = configAALR(L"increaseLearnRateIfImproveMoreThan", numeric_limits<double>::infinity());
    m_learnRateIncreaseFactor = configAALR(L"learnRateIncreaseFactor", 1.382);

    // AutoAdjust Auto Adjust Minibatch Parameters
    m_autoAdjustMinibatch = configAALR(L"autoAdjustMinibatch", false);
    m_minibatchSizeTuningFrequency = configAALR(L"minibatchSizeTuningFrequency", (size_t) 1);
    m_minibatchSizeTuningMax = configAALR(L"minibatchSizeTuningMax", (size_t) 1048576);
    m_minibatchSearchCriterionErrorMargin = configAALR(L"minibatchSearchCriterionErrorMargin", (size_t) 1);

    // the number of minibatches used to search
    // the learning rate. Its typically set to 10-20% of
    // the total minibatches in an epoch.
    m_numMiniBatch4LRSearch = configAALR(L"numMiniBatch4LRSearch", ConfigRecordType::Array(intargvector(vector<int>{500})));

    m_numPrevLearnRates = configAALR(L"numPrevLearnRates", (size_t) 5);
    m_numBestSearchEpoch = configAALR(L"numBestSearchEpoch", (size_t) 1);
    m_loadBestModel = configAALR(L"loadBestModel", true);
    m_useCVSetControlLRIfCVExists = configAALR(L"UseCVSetControlLRIfCVExists", true);
    m_useEvalCriterionControlLR = configAALR(L"UseEvalCriterionControlLR", false);

    // TODO: mbSize and truncated should be specified differently for truncated BPTT:
    //       mbSize = total number of samples after which a model update should happen
    //       truncated = truncation length
    m_mbSize = configSGD(L"minibatchSize", ConfigRecordType::Array(intargvector(vector<int>{256})));
    m_truncated = configSGD(L"truncated", false);
    m_maxSamplesInRAM = configSGD(L"maxSamplesInRAM", (size_t) SIZE_MAX);
    m_numSubminiBatches = configSGD(L"numSubminibatches", (size_t) 1);

    // the number of samples in each epoch (0 means, use all the samples in each epoch).
    m_epochSize = configSGD(L"epochSize", (size_t) 0);
    // the number of samples in each epoch (0 means, use all the samples in each epoch).
    if (m_epochSize == 0)
        m_epochSize = requestDataSize;
    m_maxComputedEpochSize = m_epochSize;

    // the total number of epochs to run.
    m_maxEpochs = configSGD(L"maxEpochs");

    // Note: Momentum is best specified as a MB-size agnostic fashion.
    // Because momentum per sample is a number very close to 1, it is more handy to use a logarithmic specification.
    // We use 'momentumAsTimeConstant' to specify the time constant of the low-pass filter that momentum really is.
    // To convert a typical per-MB momentum value of 'm' used with a MB size of 'N', use momentumAsTimeConstant = -N/ln(m).
    // For the common configuration of momentum 0.9 at MB size of 256, that is momentumAsTimeConstant = 2429.8.
    floatargvector momentumPerMB = configSGD(L"momentumPerMB", ConfigRecordType::Array(floatargvector()));
    floatargvector momentumPerSample = configSGD(L"momentumPerSample", ConfigRecordType::Array(floatargvector()));
    floatargvector momentumAsTimeConstant = configSGD(L"momentumAsTimeConstant", ConfigRecordType::Array(floatargvector()));
    bool useNesterovMomentum = configSGD(L"useNAG", false);

    m_maxTempMemSizeInSamplesForCNN = configSGD(L"maxTempMemSizeInSamplesForCNN", (size_t) 0);

    m_traceLevel = configSGD(L"traceLevel", (int) 0);
    m_numMBsToShowResult = configSGD(L"numMBsToShowResult", (size_t) 10);
    m_numMBsToCUDAProfile = configSGD(L"numMBsToCUDAProfile", (size_t) 0);

    m_gradientClippingWithTruncation = configSGD(L"gradientClippingWithTruncation", true);
    m_clippingThresholdPerSample = configSGD(L"clippingThresholdPerSample", numeric_limits<double>::infinity());

    // sequence-training parameters
    m_hSmoothingWeight = configSGD(L"hSmoothingWeight", 0.95);
    m_frameDropThresh = configSGD(L"frameDropThresh", 1e-10);
    m_doReferenceAlign = configSGD(L"doReferenceAlign", false);
    m_seqGammarCalcUsesMBR = configSGD(L"seqGammarUsesMBR", false);
    m_seqGammarCalcAMF = configSGD(L"seqGammarAMF", 14.0);
    m_seqGammarCalcLMF = configSGD(L"seqGammarLMF", 14.0);
    m_seqGammarCalcbMMIFactor = configSGD(L"seqGammarBMMIFactor", 0.0);
    m_seqGammarCalcWP = configSGD(L"seqGammarWordPen", 0.0);

<<<<<<< HEAD
    //CTC parameter
    m_blankNum = configSGD(L"blankNum", (size_t)1);

    m_dropoutRates = configSGD(L"dropoutRate", ConfigRecordType::Array(floatargvector(vector<float>{0.0f})));
=======
    m_dropoutRates = configSGD(L"dropoutRate", ConfigRecordType::Array(doubleargvector(vector<double>{0.0})));
    m_batchNormalizationTimeConstant = configSGD(L"batchNormalizationTimeConstant", ConfigRecordType::Array(doubleargvector(vector<double>{std::numeric_limits<double>::infinity()})));
    m_setBNToEvalModeAfterEpochNumber = configSGD(L"setBNToEvalModeAfterEpochNumber", std::numeric_limits<int>::max());
>>>>>>> a74b0639

    GradientsUpdateType gradUpdateType = ParseGradUpdateType(configSGD(L"gradUpdateType", L"None"));
    double gaussianNoiseInjecStd = configSGD(L"gaussianNoiseInjectStd", 0.0);
    m_gradType.mType = gradUpdateType;
    m_gradType.mGaussianNoiseInjectStd = (float) gaussianNoiseInjecStd;

    // extract RMSProp parameters from config, if they exist. Default to reasonable values.
    m_rpi.dec = configSGD(L"rms_wgt_dec", 0.75);
    m_rpi.inc = configSGD(L"rms_wgt_inc", 1.2);
    m_rpi.min = configSGD(L"rms_wgt_min", 0.1);
    m_rpi.max = configSGD(L"rms_wgt_max", 10.0);
    m_rpi.gamma = configSGD(L"rms_gamma", 0.99);

    m_needAveMultiplier = configSGD(L"normWithAveMultiplier", true);
    m_L2RegWeight = configSGD(L"L2RegWeight", 0.0);
    m_L1RegWeight = configSGD(L"L1RegWeight", 0.0);

    // for backward support. future setup should use gradUpdateType=AdaGrad, instead of
    // useAdagrad=true
    bool useAdagrad = configSGD(L"useAdagrad", false);
    if (useAdagrad)
    {
        gradUpdateType = GradientsUpdateType::AdaGrad;
        m_gradType.mType = gradUpdateType;
    }

    m_adaptationRegType = ParseAdaptationRegType(configSGD(L"adaptationRegType", L"None"));
    m_adaptationRegWeight = configSGD(L"adaptationRegWeight", 0.0);

    // gradient check setup
    m_doGradientCheck = configSGD(L"gradientcheck", false);
    m_gradientCheckSigDigit = configSGD(L"sigFigs", 6.0); // TODO: why is this a double?

    if (m_doGradientCheck && sizeofElemType != sizeof(double))
    {
        LogicError("Gradient check needs to use precision = 'double'.");
    }

    m_useAllDataForPreComputedNode = configSGD(L"UseAllDataForPreComputedNode", true);

    // consistency checks
    for (size_t i = 0; i < m_mbSize.size(); i++)
    {
        if (m_epochSize != requestDataSize && m_epochSize < m_mbSize[i])
        {
            InvalidArgument("epoch size must be larger than mbsize.");
        }
    }

    if (m_autoLearnRateSearchType == LearningRateSearchAlgorithm::None &&
        (learningRatesPerSample.size() == 0 && learningRatesPerMB.size() == 0))
    {
        InvalidArgument("If autoLearnRateSearchType is false you must specify the learningRatesPerSample or learningRatesPerMB parameter.");
    }

    if (learningRatesPerSample.size() > 0 && learningRatesPerMB.size() > 0)
    {
        InvalidArgument("You specified both learningRatesPerSample and learningRatesPerMB. Please comment out one of them.");
    }

    if (learningRatesPerSample.size() > 0)
    {
        m_learningRatesParam = learningRatesPerSample;
        m_learningRatesSpecifiedForMBSize = intargvector(L"1");
    }
    else if (learningRatesPerMB.size() > 0) // this actually means per specified minibatch size
    {
        m_learningRatesParam = learningRatesPerMB;
        m_learningRatesSpecifiedForMBSize = m_mbSize;
    }

    if ((int) (momentumPerSample.size() > 0) + (int) (momentumPerMB.size() > 0) + (int) (momentumAsTimeConstant.size() > 0) > 1)
    {
        InvalidArgument("You specified more than one of momentumPerSample, momentumPerMB, and momentumAsTimeConstant. Please only specify one.");
    }

    if (momentumPerSample.size() > 0) // note: noone would ever use this; use momentumAsTimeConstant instead
    {
        m_momentumParam = momentumPerSample;
        m_momentumSpecifiedForMBSize = intargvector(L"1");
    }
    else if (momentumAsTimeConstant.size() > 0)
    {
        vector<float> momentumPerSampleVec;
        for (int i = 0; i < momentumAsTimeConstant.size(); i++)
        {
            double momTC = momentumAsTimeConstant[i];
            double momPS = momTC == 0.0 ? 0 : exp(-1.0 / momTC);
            momentumPerSampleVec.push_back((float) momPS);
        }
        m_momentumParam = momentumPerSampleVec;
        m_momentumSpecifiedForMBSize = intargvector(L"1");
    }
    else if (momentumPerMB.size() > 0)
    {
        m_momentumParam = momentumPerMB;
        m_momentumSpecifiedForMBSize = m_mbSize;
    }
    else // default: momentumPerMB = 0.9 per MB
    {
        m_momentumParam = floatargvector(L"0.9");
        m_momentumSpecifiedForMBSize = m_mbSize;
    }
    m_useNesterovMomentum = useNesterovMomentum;

    for (int i = 0; i < m_momentumParam.size(); i++)
    {
        if (m_momentumParam[i] >= 1.0 || m_momentumParam[i] < 0.0)
        {
            InvalidArgument("Momentum parameter must be in [0, 1).");
        }
    }

    if (m_learnRateDecreaseFactor > 1 || m_learnRateIncreaseFactor < 1)
    {
        InvalidArgument("learnRateIncreaseFactor must be >= 1 and learnRateDecreaseFactor must be <= 1.");
    }

    for (size_t i = 0; i < m_dropoutRates.size(); i++)
    {
        if (m_dropoutRates[i] >= 1 || m_dropoutRates[i] < 0)
        {
            InvalidArgument("dropoutRate must be >= 0 and < 1.");
        }
    }

    if (m_adaptationRegWeight > 1 || m_adaptationRegWeight < 0)
        InvalidArgument("adaptationRegWeight must be in [0 1]");

    m_minLearnRate = 1e-9f;

    m_needAdaptRegularization = false;

    // BUGBUG: these are not passed to Init()
    m_doUnitTest = configSGD(L"unitTest", false);

    // parallel training
    m_parallelizationMethod = ParallelizationMethod::None;
    m_numGradientBits = 32;
    m_zeroThresholdFor1Bit = true;
    m_bufferedAsyncGradientAggregation = false;
    m_enableDistributedMBReading = false;
    m_parallelizationStartEpochNum = 0;
    m_nFramesBetweenMASync = 40000; // default 40k frames

    if ((g_mpi != nullptr) && configSGD.Exists(L"ParallelTrain"))
    {
        const ConfigRecordType& configParallelTrain(configSGD(L"ParallelTrain", ConfigRecordType::Record()));
        m_parallelizationMethod = ParseParallelizationMethod(configParallelTrain(L"parallelizationMethod", L"none"));
        m_parallelizationStartEpochNum = configParallelTrain(L"parallelizationStartEpoch", (int) 1) - 1; // Epoch numbers internally are 0 based
        m_enableDistributedMBReading = configParallelTrain(L"distributedMBReading", false);
        m_syncStatsTrace = configParallelTrain(L"syncPerfStats", (int) 0);

        if (configParallelTrain.Exists(L"DataParallelSGD"))
        {
            const ConfigRecordType& configDataParallelSGD(configParallelTrain(L"DataParallelSGD", ConfigRecordType::Record()));
            size_t defaultGradientBits = 8 * sizeofElemType;
            m_numGradientBits = configDataParallelSGD(L"gradientBits", defaultGradientBits);
            m_zeroThresholdFor1Bit = configDataParallelSGD(L"useZeroThresholdFor1BitQuantization", true);
            m_bufferedAsyncGradientAggregation = configDataParallelSGD(L"useBufferedAsyncGradientAggregation", false);
            if ((m_numGradientBits < 1) || (m_numGradientBits > (8 * sizeofElemType)))
            {
                InvalidArgument("gradientBits must be in the range [1, 32] when using precision=float and in range [1, 64] when using precision=double!");
            }
        }

        if (configParallelTrain.Exists(L"ModelAveragingSGD"))
        {
            const ConfigRecordType& configMASGD(configParallelTrain(L"ModelAveragingSGD", ConfigRecordType::Record()));
<<<<<<< HEAD
            m_nFramesBetweenMASync = configMASGD(L"syncFrequencyInFrames", (size_t)40000);
            m_useBMUF = configMASGD(L"useBMUF", false);
            m_resetSGDMomentum = configMASGD(L"resetSGDMomentum", false);
            m_useNesterovMomentumInBMUF = configMASGD(L"useNesterovMomentumInMA", false);
            m_blockMomentum = configMASGD(L"blockMomentum", 0.0);

=======
            m_nFramesBetweenMASync = configMASGD(L"syncFrequencyInFrames", (size_t) 40000);

            m_useBMUF = configMASGD(L"useBMUF", false) || configMASGD(L"useBM", false); 
            // legacy option : useBMUF
#ifndef BLOCKWISE_MODEL_UPDATE_FILTERING
            LogicError("useBM=true but 'block momentum' is not enabled in this version.\n"); 
#endif 
            m_resetSGDMomentum = configMASGD(L"resetSGDMomentum", false);
            m_blockMomentum = configMASGD(L"blockMomentum", 0.0);
>>>>>>> a74b0639
            // automatic decided if user does not specify it  
            if (m_useBMUF && fabs(m_blockMomentum) < 1e-6 && g_mpi->NumNodesInUse() > 1)
            {
                m_blockMomentum = 1.0 - 1.0 / g_mpi->NumNodesInUse();
            }
<<<<<<< HEAD

=======
>>>>>>> a74b0639
        }
    }
}

static size_t GetSizeOfPrecision(const ScriptableObjects::IConfigRecordPtr configp)
{
    wstring precision = configp->Get(L"precision");
    if (precision == L"float")
        return sizeof(float);
    else if (precision == L"double")
        return sizeof(double);
    else
        RuntimeError("invalid value '%ls' for 'precision', must be 'float' or 'double'", precision.c_str());
}

SGDParams::SGDParams(const ScriptableObjects::IConfigRecordPtr configp)
    : SGDParams(*configp, GetSizeOfPrecision(configp))
{
}

// register SGD<> with the ScriptableObject system
ScriptableObjects::ConfigurableRuntimeTypeRegister::AddFloatDouble<SGD<float>, SGD<double>> registerSGDOptimizer(L"SGDOptimizer");
} } }
<|MERGE_RESOLUTION|>--- conflicted
+++ resolved
@@ -33,8 +33,6 @@
 template SGD<float>::SGD(const ScriptableObjects::IConfigRecord&);
 template SGD<double>::SGD(const ScriptableObjects::IConfigRecord&);
 
-template class MASGD<float>; 
-template class MASGD<double>;
 
 // -----------------------------------------------------------------------
 // Train() -- perform a multi-epoch training end-to-end with checkpointing
@@ -280,24 +278,12 @@
     {
         InitDistGradAgg(evaluationNodes.size(), m_traceLevel);
     }
-<<<<<<< HEAD
-    if (m_parallelizationMethod == ParallelizationMethod::ModelAveragingSGD ) // in case that users 
-    {
-        if (g_mpi && g_mpi->NumNodesInUse()  > 1)   // just in case people forget to use mpiexec to start jobs 
-        {
-            m_MASGDhelper = std::make_shared<MASGD<ElemType>>(m_useNesterovMomentumInBMUF, m_blockMomentum, m_resetSGDMomentum);
-            m_MASGDhelper->Initialize(learnableNodes);
-        }
-    }
-
-=======
+
     else if (m_parallelizationMethod == ParallelizationMethod::ModelAveragingSGD)
     {
         InitModelAggregationHandler(m_syncStatsTrace, net->GetDeviceId());
     }
     
->>>>>>> a74b0639
-
     // precompute mean and invStdDev nodes and save initial model
     // When no precompute, only save if we did not load the model from a 
     // checkpoint but instead built it from a network description
@@ -324,10 +310,6 @@
         if (learnRateInitialized)
             prevLearnRates[startEpoch % m_numPrevLearnRates] = learnRatePerSample;
 
-        if (m_MASGDhelper)
-        {
-            m_MASGDhelper->AttempToLoadFromFile(startEpoch - 1, m_modelPath, net->GetDeviceId());
-        }
     }
 
     if (m_autoLearnRateSearchType == LearningRateSearchAlgorithm::AdjustAfterEpoch &&
@@ -677,17 +659,10 @@
         if ((g_mpi == nullptr) || g_mpi->IsMainNode())
         {
             SaveCheckPointInfo(i, totalSamplesSeen, learnRatePerSample, smoothedGradients, prevCriterion, chosenMinibatchSize);
-<<<<<<< HEAD
-            if (m_MASGDhelper)
-            {
-                m_MASGDhelper->SaveToMASGDCheckPoint(i, m_modelPath);
-            }
-            net->Save(GetModelNameForEpoch(i));
-=======
+
             auto modelName = GetModelNameForEpoch(i);
             fprintf(stderr, "SGD: Saving checkpoint model '%ls'\n", modelName.c_str());
             net->Save(modelName);
->>>>>>> a74b0639
             if (!m_keepCheckPointFiles)
             {
                 // delete previous checkpoint file to save space
@@ -696,21 +671,15 @@
                     if (epochsSinceLastLearnRateAdjust != 1)
                     {
                         _wunlink(GetCheckPointFileNameForEpoch(i - 1).c_str());
-                        if (m_MASGDhelper)
-                            _wunlink(MASGD<ElemType>::GetMASGDCheckPointFileNameForEpoch(i-1, m_modelPath).c_str());
                     }
                     if (epochsSinceLastLearnRateAdjust == m_learnRateAdjustInterval)
                     {
                         _wunlink(GetCheckPointFileNameForEpoch(i - m_learnRateAdjustInterval).c_str());
-                        if (m_MASGDhelper)
-                            _wunlink(MASGD<ElemType>::GetMASGDCheckPointFileNameForEpoch(i - m_learnRateAdjustInterval, m_modelPath).c_str());
                     }
                 }
                 else
                 {
                     _wunlink(GetCheckPointFileNameForEpoch(i - 1).c_str());
-                    if (m_MASGDhelper)
-                        _wunlink(MASGD<ElemType>::GetMASGDCheckPointFileNameForEpoch(i - 1, m_modelPath).c_str());
                 }
             }
         }
@@ -802,26 +771,12 @@
 
     // MA-related variables
     size_t nSamplesSinceLastModelSync = 0;
-<<<<<<< HEAD
-    size_t nSynced = 0; 
-    float nSecondsOnMASync = 0;
-    float nSecondsSinceLastMAPerfReport = 0;
-    size_t nSamplesSinceLastMAPerfReport = 0;
-    size_t nSamplesSinceLastMAPerfReportByAllWorkers = 0;
-    if (useModelAveraging)
-    {
-        assert(m_MASGDhelper); // will be taken off later 
-        m_MASGDhelper->OnOneEpochStarted(learnableNodes);
-        g_mpi->OnStartDataProcessing();
-    }
-=======
+
     if (useParallelTrain && m_pMASGDHelper)
     {
         m_pMASGDHelper->OnEpochStart(learnableNodes);
     }
     
-
->>>>>>> a74b0639
 
     std::vector<Matrix<ElemType>*> learnParamsGradients;
     if (useGradientAggregation)
@@ -917,8 +872,7 @@
             actualMBSize = 0; // (undefined if !wasDataRead)
 
         // for progress and statistics, we should only count frames that are not gaps
-        size_t numSamplesWithLabel = wasDataRead ? net->GetNumSamplesWithLabel(actualMBSize) : 0;
-        nSamplesSinceLastModelSync += numSamplesWithLabel;
+        nSamplesSinceLastModelSync += actualMBSize;
         // node data was changed
         // TODO: move this to that function as well--just tired to pass everything as arguments
         // TODO: We should do this right after the GetMinibatch() call, since that's where these changed.
@@ -992,6 +946,7 @@
             if (actualNumSubminibatches > 1)
                 smbDispatcher.DoneWithCurrentMinibatch();
         } // if (actualMBSize > 0)
+        size_t numSamplesWithLabel = wasDataRead ? net->GetNumSamplesWithLabel(actualMBSize) : 0;
 
         // Sum of actualMBSize across all nodes when using parallel training
         size_t aggregateNumSamples = actualMBSize;
@@ -1086,53 +1041,7 @@
         // aggregation by model averaging
         if (useModelAveraging)
         {
-<<<<<<< HEAD
-            if (nSamplesSinceLastModelSync > m_nFramesBetweenMASync && g_mpi->NumNodesInUse() > 1 )
-            {
-                bool ready2Sync = g_mpi->OnArriveAtSyncPoint();
-                if (ready2Sync)
-                {
-                    size_t processedSamples = 0;
-                    float secondsSinceLastSyncFinished = 0;
-                    float secondsSpentOnSync = 0;
-                    ModelAveragingProcessing(
-                        nSamplesSinceLastModelSync,        /* in */
-                        learnableNodes,                    /* in/out*/
-                        smoothedGradients,                 /* in/out*/
-                        processedSamples,                  /* out */
-                        secondsSinceLastSyncFinished,      /* out */
-                        secondsSpentOnSync                 /* out */
-                        );
-                    nSamplesSinceLastMAPerfReport += nSamplesSinceLastModelSync;
-                    nSamplesSinceLastMAPerfReportByAllWorkers += processedSamples;
-                    nSamplesSinceLastModelSync = 0;
-                    nSynced++;
-                    nSecondsOnMASync += secondsSpentOnSync;
-                    nSecondsSinceLastMAPerfReport += secondsSinceLastSyncFinished;
-                    if (m_syncStatsTrace > 0)
-                    {
-                        if (nSynced % m_syncStatsTrace == 0)
-                        {
-                            fprintf(stderr, 
-                                "\t\t-----(model averaging stats) %d-th sync, %8.2f seconds since last report, %5.2f seconds on communication.\n"
-                                "\t\t-----(model averaging stats) %d samples processed in %8.2f seconds by %d workers (%d samples processed by me).\n"
-                                "\t\t-----(model averaging stats) throughput=%.2f SamplesPerSecond ; per worker throughput=%.2f SamplesPerSecond\n",
-                                (int)nSynced, nSecondsSinceLastMAPerfReport, nSecondsOnMASync,
-                                (int)nSamplesSinceLastMAPerfReportByAllWorkers, nSecondsSinceLastMAPerfReport, (int)g_mpi->NumNodesInUse(), (int)nSamplesSinceLastMAPerfReport, 
-                                nSecondsSinceLastMAPerfReport >0.0 ? nSamplesSinceLastMAPerfReportByAllWorkers/nSecondsSinceLastMAPerfReport : 0.0, 
-                                nSecondsSinceLastMAPerfReport >0.0 ? nSamplesSinceLastMAPerfReportByAllWorkers/nSecondsSinceLastMAPerfReport/g_mpi->NumNodesInUse(): 0.0
-                                );
-                            nSecondsOnMASync = 0;
-                            nSecondsSinceLastMAPerfReport = 0;
-                            nSamplesSinceLastMAPerfReportByAllWorkers = 0; 
-                            nSamplesSinceLastMAPerfReport = 0;
-
-                        }
-                    }
-                }
-            }
-            // preparing break conditions 
-=======
+
             if (nSamplesSinceLastModelSync >= m_nFramesBetweenMASync)
             {
                 bool synced = m_pMASGDHelper->OnArrivingAtSyncPoint(learnableNodes, smoothedGradients, nSamplesSinceLastModelSync);
@@ -1142,7 +1051,7 @@
                 }
             }
             // prepare break condition
->>>>>>> a74b0639
+
             if (useDistributedMBReading)
             {
                 noMoreSamplesToProcess = !wasDataRead;
@@ -1153,11 +1062,8 @@
         numMBsRun++;
 
         totalTimeInMBs += timer.ElapsedSeconds();
-<<<<<<< HEAD
-        numSamplesLastMBs += aggregateNumSamplesWithLabel;
-=======
         numSamplesLastMBs += (int)aggregateNumSamplesWithLabel;
->>>>>>> a74b0639
+
 
         if (
 #if 0       // output the first few to see if everything started right
@@ -1256,11 +1162,8 @@
 
         timer.Restart();
         totalEpochSamples += aggregateNumSamplesWithLabel;
-<<<<<<< HEAD
-        if (!useModelAveraging )
-=======
+
         if (!useModelAveraging)
->>>>>>> a74b0639
             totalSamplesSeen += aggregateNumSamplesWithLabel;
 
         // call DataEnd function
@@ -1281,29 +1184,9 @@
 
     if (useModelAveraging )
     {
-<<<<<<< HEAD
-        g_mpi->OnArriveAtEndOfDataProcessing();
-        // may not be synced after epoch finished, so do the sync here 
-        size_t samplesProcessed = 0;
-        float secSinceLastSync = 0; 
-        float secOnComm = 0; 
-        ModelAveragingProcessing(nSamplesSinceLastModelSync, learnableNodes, smoothedGradients, samplesProcessed, secSinceLastSync, secOnComm);
-        nSynced++;
-        nSamplesSinceLastMAPerfReport += nSamplesSinceLastModelSync; 
-        nSamplesSinceLastMAPerfReportByAllWorkers += samplesProcessed;
-=======
+
         m_pMASGDHelper->OnEpochEnd(learnableNodes, smoothedGradients, nSamplesSinceLastModelSync);
->>>>>>> a74b0639
         nSamplesSinceLastModelSync = 0;
-        fprintf(stderr, "\t\t-----(model averaging stats) %d-th sync (last sync in this epoch), %8.2f seconds since last report, %5.2f seconds on communication.\n"
-                                "\t\t-----(model averaging stats) %d samples processed in %8.2f seconds by %d workers. (%d samples processed by me)\n"
-                                "\t\t-----(model averaging stats) throughput=%.2f SamplesPerSecond ; per worker throughput=%.2f SamplesPerSecond\n",
-                                (int)nSynced, secSinceLastSync, secOnComm,
-                                (int)nSamplesSinceLastMAPerfReportByAllWorkers, secSinceLastSync,(int)g_mpi->NumNodesInUse(), (int)nSamplesSinceLastMAPerfReport,
-                                secSinceLastSync >0.0 ? nSamplesSinceLastMAPerfReportByAllWorkers/secSinceLastSync : 0.0, 
-                                secSinceLastSync >0.0 ? nSamplesSinceLastMAPerfReportByAllWorkers/secSinceLastSync/g_mpi->NumNodesInUse(): 0.0
-                                );
-        m_MASGDhelper->OnOneEpochFinished(learnableNodes);
     }
 
     // compute final criterion values
@@ -1334,24 +1217,16 @@
     {
         // 1. total epoch samples processed by all workers
         size_t totalEpochSamplesOfAllWorkers = totalEpochSamples;
-<<<<<<< HEAD
-        g_mpi->AllReduce(&totalEpochSamplesOfAllWorkers,1);
-=======
+
         g_mpi->AllReduce(&totalEpochSamplesOfAllWorkers, 1);
->>>>>>> a74b0639
         totalSamplesSeen += totalEpochSamplesOfAllWorkers;
 
         // 2. criterion and EvalErrors 
         localEpochCriterion *= (float)totalEpochSamples / totalEpochSamplesOfAllWorkers;
-<<<<<<< HEAD
-        localEpochEvalErrors*= (float)totalEpochSamples / totalEpochSamplesOfAllWorkers;
-
-        epochCriterion = localEpochCriterion.Get00Element(); 
-=======
         localEpochEvalErrors *= (float)totalEpochSamples / totalEpochSamplesOfAllWorkers;
 
         epochCriterion = localEpochCriterion.Get00Element();
->>>>>>> a74b0639
+
         for (size_t i = 0; i < epochEvalErrors.size(); i++)
         {
             epochEvalErrors[i] = localEpochEvalErrors(0, i);
@@ -1359,14 +1234,10 @@
         // merge epochCriterion and epochEvalErrors over nodes 
         g_mpi->AllReduce(&epochCriterion, 1);
         g_mpi->AllReduce(epochEvalErrors);
-<<<<<<< HEAD
-        // 3. modify return value 
-        totalEpochSamples = totalEpochSamplesOfAllWorkers; 
-=======
 
         // 3. modify return value 
         totalEpochSamples = totalEpochSamplesOfAllWorkers;
->>>>>>> a74b0639
+
     }
     return totalEpochSamples;
 }
@@ -1997,40 +1868,7 @@
 }
 
 template <class ElemType>
-<<<<<<< HEAD
-bool SGD<ElemType>::ModelAveragingProcessing(
-        size_t nSamplesSinceLastSync,
-        const std::list<ComputationNodeBasePtr>& learnableNodes,
-        std::list<Matrix<ElemType>>&       smoothedGradients,
-        size_t& nProcessedFrames,
-        float& SecondsSinceLastSyncFinished,
-        float& SecondsSpentOnSync
-    )
-{
-    static bool firstcall = true; 
-    static Timer MATimer; 
-    if (firstcall)
-    {
-        MATimer.Start(); 
-        firstcall = false; 
-        SecondsSinceLastSyncFinished = 0; 
-    }
-    else
-    {
-        MATimer.Stop(); 
-        SecondsSinceLastSyncFinished = (float)MATimer.ElapsedSeconds(); 
-        MATimer.Start();
-    }
-
-
-    m_MASGDhelper->PerformModelAveragingUpdate(learnableNodes, smoothedGradients, nSamplesSinceLastSync, nProcessedFrames);
-    MATimer.Stop(); 
-    SecondsSpentOnSync = (float)MATimer.ElapsedSeconds(); 
-    g_mpi->OnPerformedOneSync();
-
-    MATimer.Start(); 
-    return true;
-=======
+
 void SGD<ElemType>::InitModelAggregationHandler(int traceLevel, DEVICEID_TYPE devID)
 {
     if (m_parallelizationMethod == ParallelizationMethod::ModelAveragingSGD)
@@ -2054,8 +1892,6 @@
         }
 #endif 
     }
-    
->>>>>>> a74b0639
 }
 // public:
 // UpdateWeightsS - static version of UpdateWeights()
@@ -2595,16 +2431,11 @@
     m_seqGammarCalcbMMIFactor = configSGD(L"seqGammarBMMIFactor", 0.0);
     m_seqGammarCalcWP = configSGD(L"seqGammarWordPen", 0.0);
 
-<<<<<<< HEAD
     //CTC parameter
     m_blankNum = configSGD(L"blankNum", (size_t)1);
-
-    m_dropoutRates = configSGD(L"dropoutRate", ConfigRecordType::Array(floatargvector(vector<float>{0.0f})));
-=======
     m_dropoutRates = configSGD(L"dropoutRate", ConfigRecordType::Array(doubleargvector(vector<double>{0.0})));
     m_batchNormalizationTimeConstant = configSGD(L"batchNormalizationTimeConstant", ConfigRecordType::Array(doubleargvector(vector<double>{std::numeric_limits<double>::infinity()})));
     m_setBNToEvalModeAfterEpochNumber = configSGD(L"setBNToEvalModeAfterEpochNumber", std::numeric_limits<int>::max());
->>>>>>> a74b0639
 
     GradientsUpdateType gradUpdateType = ParseGradUpdateType(configSGD(L"gradUpdateType", L"None"));
     double gaussianNoiseInjecStd = configSGD(L"gaussianNoiseInjectStd", 0.0);
@@ -2774,14 +2605,6 @@
         if (configParallelTrain.Exists(L"ModelAveragingSGD"))
         {
             const ConfigRecordType& configMASGD(configParallelTrain(L"ModelAveragingSGD", ConfigRecordType::Record()));
-<<<<<<< HEAD
-            m_nFramesBetweenMASync = configMASGD(L"syncFrequencyInFrames", (size_t)40000);
-            m_useBMUF = configMASGD(L"useBMUF", false);
-            m_resetSGDMomentum = configMASGD(L"resetSGDMomentum", false);
-            m_useNesterovMomentumInBMUF = configMASGD(L"useNesterovMomentumInMA", false);
-            m_blockMomentum = configMASGD(L"blockMomentum", 0.0);
-
-=======
             m_nFramesBetweenMASync = configMASGD(L"syncFrequencyInFrames", (size_t) 40000);
 
             m_useBMUF = configMASGD(L"useBMUF", false) || configMASGD(L"useBM", false); 
@@ -2791,16 +2614,11 @@
 #endif 
             m_resetSGDMomentum = configMASGD(L"resetSGDMomentum", false);
             m_blockMomentum = configMASGD(L"blockMomentum", 0.0);
->>>>>>> a74b0639
             // automatic decided if user does not specify it  
             if (m_useBMUF && fabs(m_blockMomentum) < 1e-6 && g_mpi->NumNodesInUse() > 1)
             {
                 m_blockMomentum = 1.0 - 1.0 / g_mpi->NumNodesInUse();
             }
-<<<<<<< HEAD
-
-=======
->>>>>>> a74b0639
         }
     }
 }
