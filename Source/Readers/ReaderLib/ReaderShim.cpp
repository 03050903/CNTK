//
// Copyright (c) Microsoft. All rights reserved.
// Licensed under the MIT license. See LICENSE.md file in the project root for full license information.
//
// ReaderShim.cpp: implementation for shim wrapping the new reader interface
//

#define _CRT_SECURE_NO_WARNINGS

#ifdef _WIN32
#define WIN32_LEAN_AND_MEAN
#include <objbase.h>
#endif

#include <sstream>
#include "Basics.h"

#include <boost/thread.hpp>
#include <boost/asio/io_service.hpp>
#include <boost/asio/use_future.hpp>

#define DATAREADER_EXPORTS // creating the exports here
#include "DataReader.h"
#include "ReaderShim.h"
#include "DataTransferer.h"
#include "PerformanceProfiler.h"

namespace Microsoft { namespace MSR { namespace CNTK {

template<class ElemType>
class ReaderShim<ElemType>::AsyncExecutor
{
private:
    boost::asio::io_service m_io_service;
    boost::thread_group m_threads;
    std::unique_ptr<boost::asio::io_service::work> m_work; // to keep the service running

public:
    AsyncExecutor(int numThreads)
    {
        m_work.reset(new boost::asio::io_service::work(m_io_service));

        for (int i = 0; i < numThreads; i++)
        {
            m_threads.create_thread(boost::bind(&boost::asio::io_service::run, &m_io_service));
        }
    }

    template<typename Function>
    auto async(Function&& f) -> std::future<decltype(f())>
    {
        using ReturnType = decltype(f());

        struct PromiseFunc
        {
            std::promise<ReturnType> promise;
            std::function<ReturnType()> function;

            PromiseFunc(std::function<ReturnType()>&& f) : promise(std::promise<ReturnType>()), function(f) {}
        };

        auto work = std::make_shared<PromiseFunc>(std::move(f));
        auto future = work->promise.get_future();
        m_io_service.dispatch(
            [work]()
            {
                try
                {
                    work->promise.set_value(work->function());
                }
                catch (...)
                {
                    work->promise.set_exception(std::current_exception());
                }
            });

        return future;
    }
};

template <class ElemType>
ReaderShim<ElemType>::ReaderShim() :
    m_deviceId(CPUDEVICE),
    m_dataTransferers(2, DataTransfererPtr()),
    m_currentDataTransferIndex(0),
    m_endOfEpoch(false),
    m_endOfSweep(false),
    m_currentSamplePosition(0),
    m_reader(nullptr),
    m_factory(nullptr)
{
    int numAsyncExecThreads = 1;
    m_asyncExec = new ReaderShim<ElemType>::AsyncExecutor(numAsyncExecThreads);
}

template <class ElemType>
ReaderShim<ElemType>::~ReaderShim()
{
    delete m_asyncExec;
}

template <class ElemType>
ReaderShim<ElemType>::ReaderShim(ReaderFactory factory) :
    ReaderShim()
{
    m_factory = factory;
}

template <class ElemType>
ReaderShim<ElemType>::ReaderShim(ReaderPtr reader) :
    ReaderShim()
{
    m_reader = reader;
}

template <class ElemType>
void ReaderShim<ElemType>::Init(const ConfigParameters& config)
{
    intargvector numberOfuttsPerMinibatchForAllEpochs =
        config(L"nbruttsineachrecurrentiter", ConfigParameters::Array(intargvector(vector<int> { 1 })));

    bool prefetch = config(L"prefetch", true);
    // if prefetch - launching asynchronously,
    // otherwise deferring - synchronous execution during .get() call
    m_launchType = prefetch ? launch::async : launch::deferred;

    m_numParallelSequences = numberOfuttsPerMinibatchForAllEpochs[0];

    if (!m_reader)
        m_reader = m_factory(config);

    m_streams = m_reader->GetStreamDescriptions();
    for (auto i : m_streams)
    {
        m_nameToStreamId.insert(std::make_pair(i->m_name, i->m_id));
    }
}

template <class ElemType>
void ReaderShim<ElemType>::StartMinibatchLoop(size_t mbSize, size_t epoch, const std::unordered_set<InputStreamDescription>& inputs, size_t requestedEpochSamples)
{
    return StartDistributedMinibatchLoop(mbSize, epoch, 0, 1, inputs, requestedEpochSamples);
}

template <class ElemType>
void ReaderShim<ElemType>::StartDistributedMinibatchLoop(
    size_t requestedMBSize,
    size_t epoch,
    size_t subsetNum,
    size_t numSubsets,
    const std::unordered_set<InputStreamDescription>& inputs,
    size_t requestedEpochSamples /*= requestDataSize*/)
{
    EpochConfiguration config;
    config.m_workerRank = subsetNum;
    config.m_numberOfWorkers = numSubsets;
    config.m_minibatchSizeInSamples = requestedMBSize;
    config.m_totalEpochSizeInSamples = requestedEpochSamples;
    config.m_epochIndex = epoch;

    StartEpoch(config, inputs);
    StartAsyncPrefetching();
}

template <class ElemType>
void ReaderShim<ElemType>::SetCurrentSamplePosition(size_t currentSamplePosition)
{
    if (m_currentSamplePosition == currentSamplePosition)
        return;

    // Make sure there are no outstanding reads.
    if (m_prefetchTask.valid())
        m_prefetchTask.wait();

    // Let's check that there is no outstanding copies.
    // Wait on all events if there are any pending copy operations in flight.
    if (m_dataTransferers[m_currentDataTransferIndex])
        m_dataTransferers[m_currentDataTransferIndex]->WaitForCopyCPUToGPU();

    // Set current position.
    m_reader->SetCurrentSamplePosition(currentSamplePosition);
    m_endOfEpoch = false;
    m_currentSamplePosition = m_reader->GetCurrentSamplePosition();
}

template <class ElemType>
void ReaderShim<ElemType>::SetConfiguration(const ReaderConfiguration& config, const std::map<std::wstring, int>& inputDescriptions)
{
    // Make sure there are no outstanding reads.
    if (m_prefetchTask.valid())
        m_prefetchTask.get();

    // Let's check that there is no outstanding copies.
    // Wait on all events if there are any pending copy operations in flight.
    if (m_dataTransferers[m_currentDataTransferIndex])
        m_dataTransferers[m_currentDataTransferIndex]->WaitForCopyCPUToGPU();

    m_reader->SetConfiguration(config, inputDescriptions);
    m_reader->SetCurrentSamplePosition(m_currentSamplePosition);
<<<<<<< HEAD

    // Start prefetch.
    StartPrefetchTask();
=======
>>>>>>> dd1bc6bd
}

template <class ElemType>
void ReaderShim<ElemType>::StartEpoch(const EpochConfiguration& config, const std::unordered_set<InputStreamDescription>& inputs)
{
    // For adaptive minibatch, make sure there are no outstanding reads.
    if (m_prefetchTask.valid())
        m_prefetchTask.get();

    // Let's check that there is no outstanding copies.
    // Wait on all events if there are any pending copy operations in flight.
    if (m_dataTransferers[m_currentDataTransferIndex])
        m_dataTransferers[m_currentDataTransferIndex]->WaitForCopyCPUToGPU();

    // Now we can be sure, no prefetch thread is running and there are no outstanding memcopies.
    // Let's check that requested devices are ok and see whether we need to change our data transferers.
    auto device = std::find_if(inputs.begin(), inputs.end(),
        [](const InputStreamDescription& d) { return d.GetDeviceId() != CPUDEVICE; });
    auto deviceId = device != inputs.end() ? device->GetDeviceId() : CPUDEVICE;

    // Check that all devices either the same as m_deviceId or CPU.
    auto secondDevice = std::find_if(inputs.begin(), inputs.end(), 
        [deviceId](const InputStreamDescription& d) { return d.GetDeviceId() != CPUDEVICE && d.GetDeviceId() != deviceId; });
    if (secondDevice != inputs.end())
    {
        LogicError("Readers do not support running on several GPUs in the same process, at least two devices found '%d', '%d'", deviceId, secondDevice->GetDeviceId());
    }

    if (m_deviceId != deviceId)
    {
        // Device changed. Let's change the data transferers.
        m_deviceId = deviceId;
        m_dataTransferers.clear();
        // We need two in order to support two operations in flight.
        m_dataTransferers.push_back(m_deviceId == CPUDEVICE ? nullptr : CreatePrefetchDataTransferer(m_deviceId));
        m_dataTransferers.push_back(m_deviceId == CPUDEVICE ? nullptr : CreatePrefetchDataTransferer(m_deviceId));
    }

    // Let's create the buffers for the prefetch thread.
    std::map<std::wstring, int> inputDescriptions;
    for (const auto& i : inputs)
    {
        inputDescriptions[i.GetStreamName()] = i.GetDeviceId();
        // Creating buffers with the same properties the network expects.
        m_prefetchBuffers[i.GetStreamName()] = StreamPrefetchBuffer
        {
            std::make_shared<Matrix<ElemType>>(0, 0, i.GetDeviceId(), i.GetMatrixType(), i.GetMatrixFormat()),
            std::make_shared<MBLayout>()
        };
    }

    m_endOfEpoch = false;
    m_reader->StartEpoch(config, inputDescriptions);
    m_currentSamplePosition = m_reader->GetCurrentSamplePosition();
}

<<<<<<< HEAD
    StartPrefetchTask();
=======
template <class ElemType>
void ReaderShim<ElemType>::StartAsyncPrefetching()
{
    auto localCurrentDataTransferIndex = m_currentDataTransferIndex;
    // Starting the prefetch task. There is always a single async read in flight.
    // When the network requests a new minibatch, we wait for the current async to finish, swap the buffers
    // and kick off the new prefetch.
    m_prefetchTask = std::async(m_launchType, [this, localCurrentDataTransferIndex]()
    {
        return PrefetchMinibatch(localCurrentDataTransferIndex);
    });
>>>>>>> dd1bc6bd
}

string EnumerateInputs(const unordered_map<wstring, size_t>& nameToStreamId)
{
    // TODO use boost::algorithm::join, boost::adapters::transformed, make this a generic function
    std::stringstream str;
    bool first = true;

    for (auto s : nameToStreamId)
    {
        str << (first ? "" : ", ");
        auto name = msra::strfun::utf8(s.first);
        str << '\"' << name.c_str() << '\"';
        first = false;
    }

    return str.str();
}

template <class ElemType>
bool ReaderShim<ElemType>::GetMinibatch(StreamMinibatchInputs& matrices)
{
    // TODO: verify that the set of matrix names is identical
    // to the set of reader input names. Warn if it's a subset, throw
    // if it's a superset.
    if (m_endOfEpoch)
    {
        return false;
    }

    //TODO: Set proper format on matrices?

    // Check that all matrices have the same device id.
    // If not we should inject the MemoryProvider per stream.
    int deviceId = matrices.begin()->second.matrix->GetDeviceId();
    for (auto mx : matrices)
        assert(mx.second.matrix->GetDeviceId() == deviceId), UNUSED(deviceId);

    // Do sanity checks: requested streams should be exposed by low level deserializers.
    for (const auto& mx : matrices)
    {
        if (m_nameToStreamId.find(mx.first) == m_nameToStreamId.end())
        {
            string inputNames = EnumerateInputs(m_nameToStreamId);
            RuntimeError("Could not map input '%ls' to the reader. Reader outputs only [%s].",
                mx.first.c_str(), inputNames.c_str());
        }
    }

    if (!m_prefetchTask.valid())
        StartAsyncPrefetching();

    auto result = m_prefetchTask.get();

    // Ok, prefetch is done.

    // Let's update our sample position.
    m_currentSamplePosition = m_reader->GetCurrentSamplePosition();

    m_endOfEpoch = result.m_isEndOfEpoch;
    m_endOfSweep = result.m_isEndOfSweep;
    if (m_endOfEpoch && !result.m_isDataAvailable)
    {
        // No data and end of epoch, simply return.
        return false;
    }

    // Remember current data transfer, async memcpy for it already started on the prefetch thread.
    auto currentDataTransferIndex = m_currentDataTransferIndex;

    matrices.m_getKeyById = m_getKeyById;

    // Let's update the current data transferer.
    m_currentDataTransferIndex = (m_currentDataTransferIndex + 1) % 2;

    // Record an event that prefetch can wait on to ensure that prior compute has finished.
    if (m_dataTransferers[m_currentDataTransferIndex])
        m_dataTransferers[m_currentDataTransferIndex]->RecordComputeStreamSyncPoint();

    // We have some data - let's swap the matrices.
    // We cannot simply change pointers because it seems they are remembered deeper in the network.
    for (auto i = matrices.begin(); i != matrices.end(); ++i)
    {
        std::swap(i->second.GetMatrix<ElemType>(), *m_prefetchBuffers[i->first].m_matrix);

        // Resetting layouts.
        i->second.pMBLayout->Init(1, 0);
    }

    // a map to generate error messages when checking layout constraints.
    map<wstring, wstring> layoutToInputMap;

    // Let's now check the layouts and throw if the same layout is being assigned twice.
    for (auto i = matrices.begin(); i != matrices.end(); ++i)
    {
        auto streamLayout = m_prefetchBuffers[i->first].m_mbLayout;
        auto& layout = i->second.pMBLayout;
        if (layout->GetNumCols() == 0) // just initialized, let's take the layout of the reader.
        {
            // layout is empty, copy layout info from the reader
            layout->CopyFrom(streamLayout, /*keepName*/ true);
            layoutToInputMap[layout->GetAxisName()] = i->first;
        }
        else if (*layout != *streamLayout) // this does a deep value-level comparison
        {
            RuntimeError("Dynamic axis layout '%ls' is shared between inputs '%ls' and '%ls', but layouts generated "
                "from the input data are incompatible on this axis. Are you using different sequence lengths? "
                "Did you consider adding a DynamicAxis() to the Input nodes?",
                layout->GetAxisName(), layoutToInputMap[layout->GetAxisName()].c_str(), i->first.c_str());
        }
    }

    // Number of logical sequences should be the same across all streams.
    // So pick up the first one.
    m_numParallelSequences = matrices.begin()->second.pMBLayout->GetNumParallelSequences();

    // It is time to issue the next prefetch.
    if (!m_endOfEpoch)
    {
<<<<<<< HEAD
        StartPrefetchTask();
=======
        StartAsyncPrefetching();
>>>>>>> dd1bc6bd
    }

    // Let's wait till the previous memcopy has finished.
    if (m_dataTransferers[currentDataTransferIndex])
        m_dataTransferers[currentDataTransferIndex]->WaitForCopyCPUToGPU();

    return result.m_isDataAvailable;
}

template <class ElemType>
void ReaderShim<ElemType>::StartPrefetchTask()
{
    // Starting the prefetch task. There is always a single async read in flight.
    // When the network requests a new minibatch, we wait for the current async to finish, swap the buffers
    // and kick off the new prefetch.
    auto localCurrentDataTransferIndex = m_currentDataTransferIndex;
    auto prefetchFunc = [this, localCurrentDataTransferIndex]() { return PrefetchMinibatch(localCurrentDataTransferIndex); };
    if (m_launchType == std::launch::async)
    {
        // use fixed thread pool for async prefetch to avoid thread creation which causes Philly perf drop
        m_prefetchTask = m_asyncExec->async(prefetchFunc);
    }
    else
    {
        m_prefetchTask = std::async(m_launchType, prefetchFunc);
    }
}

template <class ElemType>
typename ReaderShim<ElemType>::PrefetchResult ReaderShim<ElemType>::PrefetchMinibatch(size_t currentDataTransferIndex)
{
    PROFILE_SCOPE(profilerEvtPrefetchMinibatch);

    // Resetting layouts.
    for (auto& mx : m_prefetchBuffers)
        mx.second.m_mbLayout = std::make_shared<MBLayout>();

    Minibatch minibatch = m_reader->ReadMinibatch();

    // If there is no data we can simply return.
    if (minibatch.m_data.empty())
        return PrefetchResult{ minibatch.m_endOfSweep, minibatch.m_endOfEpoch, false };

    // Ok we have some data. Let's load it to GPU.
    // But before we need to make sure that corresponding compute has already finished from the last iteration.

    // We need to make sure that the compute for the current transfer is finished before we start prefetch.
    if (m_dataTransferers[currentDataTransferIndex])
        m_dataTransferers[currentDataTransferIndex]->WaitForSyncPointOnAssignStreamAsync();

    m_getKeyById = minibatch.m_getKeyById;

    for (auto& mx : m_prefetchBuffers)
    {
        size_t streamId = m_nameToStreamId[mx.first];
        const auto& stream = minibatch.m_data[streamId];
        mx.second.m_mbLayout = stream->m_layout;

        size_t sampleSize = m_streams[streamId]->m_sampleLayout->GetNumElements();
        FillMatrixFromStream(m_streams[streamId]->m_storageType, mx.second.m_matrix.get(), sampleSize, stream, m_dataTransferers[currentDataTransferIndex].get());
    }

    // Let's record that we started the copy, so that the main thread can wait afterwards.
    if (m_dataTransferers[currentDataTransferIndex])
        m_dataTransferers[currentDataTransferIndex]->RecordCPUToGPUCopy();

    return PrefetchResult{ minibatch.m_endOfSweep, minibatch.m_endOfEpoch, true };
}


template <class ElemType>
/*static*/ void ReaderShim<ElemType>::FillMatrixFromStream(StorageType type, Matrix<ElemType>* matrix, size_t numRows, const StreamMinibatchPtr& stream, DataTransferer* transferer)
{
    size_t numCols = stream->m_layout->GetNumCols();

    if (type == StorageType::dense)
    {
        auto data = reinterpret_cast<const ElemType*>(stream->m_data);
        matrix->SetValue(numRows, numCols, matrix->GetDeviceId(), const_cast<ElemType*>(data), matrixFlagNormal, transferer);
    }
    else if (type == StorageType::sparse_csc)
    {
        // In the sparse case the m_data layout is identical to CUDA's CSC layout
        // (see http://docs.nvidia.com/cuda/cusparse/#compressed-sparse-column-format-csc).
        size_t* data = reinterpret_cast<size_t*>(stream->m_data);
        size_t nnzCount = *data;
        ElemType* values = reinterpret_cast<ElemType*>(data + 1);
        IndexType* rows = reinterpret_cast<IndexType*>(values + nnzCount);
        IndexType* columns = reinterpret_cast<IndexType*>(rows + nnzCount);
        matrix->SetMatrixFromCSCFormat(columns, rows, values, nnzCount, numRows, numCols, transferer);
    }
    else
        RuntimeError("Storage type %d is not supported.", (int)type);
}

template <class ElemType>
bool ReaderShim<ElemType>::DataEnd() { return false; } // Note: Return value never used.

template <class ElemType>
void ReaderShim<ElemType>::CopyMBLayoutTo(MBLayoutPtr layout)
{
    // This method is inherited from IDataReader and should be removed in the near future.
    NOT_IMPLEMENTED;
}

// TODO: We should return 0 here.
// This forbids the use of learning-rate and momentum per MB if truncation is enabled.
template <class ElemType>
size_t ReaderShim<ElemType>::GetNumParallelSequencesForFixingBPTTMode()
{
    // BUGBUG This is a property of the stream, of which this reader might produce several, with different nr. of
    // parallel sequences. Thus this property doesn't make sense anymore.
    // This method is called by 
    // * DataReaderHelpers::GetNumSubminibatchesNeeded to estimate mb size
    // * ComputationNetwork::SetBatchNormalizationTimeConstants to compute learning rate per sample
    // * ComputationNetwork::SetBatchNormalizationTimeConstants to compute actual mb size and momentum per sample
    // * SGD::AdaptiveMinibatchSizing  to compute learning rate per sample
    return m_numParallelSequences;
}

template <class ElemType>
size_t ReaderShim<ElemType>::GetCurrentSamplePosition()
{
    return m_currentSamplePosition;
}

template class ReaderShim<float>;
template class ReaderShim<double>;
} } }<|MERGE_RESOLUTION|>--- conflicted
+++ resolved
@@ -197,12 +197,6 @@
 
     m_reader->SetConfiguration(config, inputDescriptions);
     m_reader->SetCurrentSamplePosition(m_currentSamplePosition);
-<<<<<<< HEAD
-
-    // Start prefetch.
-    StartPrefetchTask();
-=======
->>>>>>> dd1bc6bd
 }
 
 template <class ElemType>
@@ -259,21 +253,23 @@
     m_currentSamplePosition = m_reader->GetCurrentSamplePosition();
 }
 
-<<<<<<< HEAD
-    StartPrefetchTask();
-=======
 template <class ElemType>
 void ReaderShim<ElemType>::StartAsyncPrefetching()
 {
-    auto localCurrentDataTransferIndex = m_currentDataTransferIndex;
     // Starting the prefetch task. There is always a single async read in flight.
     // When the network requests a new minibatch, we wait for the current async to finish, swap the buffers
     // and kick off the new prefetch.
-    m_prefetchTask = std::async(m_launchType, [this, localCurrentDataTransferIndex]()
-    {
-        return PrefetchMinibatch(localCurrentDataTransferIndex);
-    });
->>>>>>> dd1bc6bd
+    auto localCurrentDataTransferIndex = m_currentDataTransferIndex;
+    auto prefetchFunc = [this, localCurrentDataTransferIndex]() { return PrefetchMinibatch(localCurrentDataTransferIndex); };
+    if (m_launchType == std::launch::async)
+    {
+        // use fixed thread pool for async prefetch to avoid thread creation which causes Philly perf drop
+        m_prefetchTask = m_asyncExec->async(prefetchFunc);
+    }
+    else
+    {
+        m_prefetchTask = std::async(m_launchType, prefetchFunc);
+    }
 }
 
 string EnumerateInputs(const unordered_map<wstring, size_t>& nameToStreamId)
@@ -393,11 +389,7 @@
     // It is time to issue the next prefetch.
     if (!m_endOfEpoch)
     {
-<<<<<<< HEAD
-        StartPrefetchTask();
-=======
         StartAsyncPrefetching();
->>>>>>> dd1bc6bd
     }
 
     // Let's wait till the previous memcopy has finished.
@@ -405,25 +397,6 @@
         m_dataTransferers[currentDataTransferIndex]->WaitForCopyCPUToGPU();
 
     return result.m_isDataAvailable;
-}
-
-template <class ElemType>
-void ReaderShim<ElemType>::StartPrefetchTask()
-{
-    // Starting the prefetch task. There is always a single async read in flight.
-    // When the network requests a new minibatch, we wait for the current async to finish, swap the buffers
-    // and kick off the new prefetch.
-    auto localCurrentDataTransferIndex = m_currentDataTransferIndex;
-    auto prefetchFunc = [this, localCurrentDataTransferIndex]() { return PrefetchMinibatch(localCurrentDataTransferIndex); };
-    if (m_launchType == std::launch::async)
-    {
-        // use fixed thread pool for async prefetch to avoid thread creation which causes Philly perf drop
-        m_prefetchTask = m_asyncExec->async(prefetchFunc);
-    }
-    else
-    {
-        m_prefetchTask = std::async(m_launchType, prefetchFunc);
-    }
 }
 
 template <class ElemType>
