--- conflicted
+++ resolved
@@ -242,13 +242,9 @@
                       << " in " << (m_frameMode ? "frame" : "utterance") << " mode" << endl;
         m_sweep++;
         Randomize();
-<<<<<<< HEAD
-        m_sequencePositionInSweep = 0;
-=======
         m_sequencePositionInSweep -= m_numSequences;
         assert(m_sequencePositionInSweep < m_numSequences); // cannot jump ahead more than a sweep
         return true;
->>>>>>> 79f53493
     };
 
     return false;
@@ -261,6 +257,7 @@
     if (m_sweep != sweep)
     {
         m_sweep = sweep;
+        m_sweepStartInSamples = sweep * m_numSamples;
         Randomize();
     }
 
@@ -277,17 +274,6 @@
 // Public methods
 //
 
-<<<<<<< HEAD
-BlockRandomizer::BlockRandomizer(int verbosity, size_t randomizationRangeInSamples, IDataDeserializerPtr deserializer)
-    : m_verbosity(verbosity),
-      m_randomizationRangeInSamples(randomizationRangeInSamples),
-      m_distributionMode(DistributionMode::sequences),
-      m_deserializer(deserializer),
-      m_sweep(SIZE_MAX),
-      m_sequencePositionInSweep(SIZE_MAX),
-      m_samplePositionInEpoch(SIZE_MAX),
-      m_epochSize(SIZE_MAX)
-=======
 BlockRandomizer::BlockRandomizer(int verbosity,
                                  size_t randomizationRangeInSamples,
                                  IDataDeserializerPtr deserializer,
@@ -302,7 +288,6 @@
     m_sequencePositionInSweep(SIZE_MAX),
     m_samplePositionInEpoch(SIZE_MAX),
     m_epochSize(SIZE_MAX)
->>>>>>> 79f53493
 {
     assert(deserializer != nullptr);
     const SequenceDescriptions& timeline = m_deserializer->GetSequenceDescriptions();
@@ -382,34 +367,14 @@
 
 bool BlockRandomizer::GetNextSequenceIds(size_t sampleCount, std::vector<size_t>& originalIds, std::unordered_set<size_t>& originalChunks)
 {
-<<<<<<< HEAD
-    assert(sequenceDescriptions.size() == 0);
-    assert(sampleCount < m_numSamples); 
-    assert(m_samplePositionInEpoch < m_epochSize);
-
-    size_t nextSamplePositionInEpoch = std::min(m_epochSize, m_samplePositionInEpoch + sampleCount);
-=======
-    assert(m_frameMode); // TODO !m_frameMode not implemented yet
     assert(originalIds.size() == 0);
     assert(originalChunks.size() == 0);
     assert(sampleCount <= m_numSamples);
->>>>>>> 79f53493
-
-    assert(m_numberOfWorkers == 1); // TODO needs implementation
-
-    while (m_samplePositionInEpoch < nextSamplePositionInEpoch)
-    {
-        RandomizeIfNewSweepIsEntered();
-
-        const auto& seqDesc = m_randomTimeline[m_sequencePositionInSweep];
-
-        size_t workItemId;
-
-        if (m_distributionMode == DistributionMode::chunks)
-        {
-<<<<<<< HEAD
-            workItemId = seqDesc.m_chunkId;
-=======
+
+    if (m_samplePositionInEpoch < m_epochSize)
+    {
+        if (m_distributionMode == DistributionMode::chunk_modulus)
+        {
             size_t distributedSampleCount = 0;
 
             while ((m_samplePositionInEpoch < m_epochSize) &&
@@ -445,26 +410,13 @@
                 m_sequencePositionInSweep++;
                 distributedSampleCount++;
             }
->>>>>>> 79f53493
-        }
-        else 
-        {
-            assert(m_distributionMode == DistributionMode::sequences);
-            workItemId = seqDesc.m_id;
-        }
-        
-        if ((workItemId % m_numberOfWorkers) == m_workerRank)
-        {
-<<<<<<< HEAD
-            // Got one, collect it
-            sequenceDescriptions.push_back(m_deserializer->GetSequenceDescriptions()[seqDesc.m_id]);
-=======
+        }
+        else
+        {
             assert(m_distributionMode == DistributionMode::sequences_strides);
 
-            size_t nextSamplePositionInEpoch = std::min(m_epochSize, m_samplePositionInEpoch + sampleCount);
-            size_t distributedSampleCount = nextSamplePositionInEpoch - m_samplePositionInEpoch;
-            size_t strideBegin = distributedSampleCount * m_workerRank / m_numberOfWorkers;
-            size_t strideEnd = distributedSampleCount * (m_workerRank + 1) / m_numberOfWorkers;
+        m_samplePositionInEpoch += seqDesc.m_numberOfSamples;
+        m_sequencePositionInSweep++;
 
             for (size_t i = 0; i < distributedSampleCount; ++i, ++m_samplePositionInEpoch, ++m_sequencePositionInSweep)
             {
@@ -485,14 +437,8 @@
                 }
             }
             assert(m_samplePositionInEpoch == nextSamplePositionInEpoch);
->>>>>>> 79f53493
-        }
-
-        m_samplePositionInEpoch += seqDesc.m_numberOfSamples;
-        m_sequencePositionInSweep++;
-    }
-
-    assert(m_samplePositionInEpoch == nextSamplePositionInEpoch);    
+        }
+    }
 
     return m_epochSize <= m_samplePositionInEpoch;
 }
