//
// Copyright (c) Microsoft. All rights reserved.
// Licensed under the MIT license. See LICENSE.md file in the project root for full license information.
//

#include "stdafx.h"
#include "CNTKLibrary.h"
#include "Utils.h"
#include "TensorView.h"
#include "Matrix.h"
#include <algorithm>
#include "TensorShape.h"

using namespace Microsoft::MSR::CNTK;

namespace CNTK
{
    template <typename ElementType>
    static TensorView<ElementType>* AllocateTensorView(const NDShape& viewShape,
                                                       const DeviceDescriptor& device,
                                                       void* dataBuffer,
                                                       size_t bufferSizeInBytes)
    {
        if (dataBuffer == nullptr)
            InvalidArgument("Cannot create a NDArrayView over a null data buffer.");

        if (bufferSizeInBytes < (viewShape.TotalSize() * sizeof(ElementType)))
            InvalidArgument("Size (%d) of the specified buffer for creating the NDArrayView is smaller than the specified view shape '%S'.",
                            (int)bufferSizeInBytes, viewShape.AsString().c_str());

        auto matrixDims = GetMatrixDimensions(viewShape);
        std::shared_ptr<Matrix<ElementType>> matrix = std::make_shared<Matrix<ElementType>>(matrixDims.first, matrixDims.second, (ElementType*)dataBuffer, AsCNTKImplDeviceId(device), matrixFlagDontOwnBuffer);
        return new TensorView<ElementType>(matrix, AsTensorViewShape(viewShape));
    }

    static void* AllocateTensorView(CNTK::DataType dataType,
                                    const NDShape& viewShape,
                                    const DeviceDescriptor& device,
                                    void* dataBuffer,
                                    size_t bufferSizeInBytes)
    {
        switch (dataType)
        {
        case DataType::Float:
            return AllocateTensorView<float>(viewShape, device, dataBuffer, bufferSizeInBytes);
        case DataType::Double:
            return AllocateTensorView<double>(viewShape, device, dataBuffer, bufferSizeInBytes);
        default:
            LogicError("Unsupported DataType %s", DataTypeName(dataType));
            break;
        }
    }

    template <typename ElementType>
    static TensorView<ElementType>* AllocateTensorView(const NDShape& viewShape,
                                                       CNTK::StorageFormat storageType,
                                                       const DeviceDescriptor& device,
                                                       size_t numNonZeroValues = 0)
    {
        auto matrixDims = GetMatrixDimensions(viewShape);
        std::shared_ptr<Matrix<ElementType>> matrix = std::make_shared<Matrix<ElementType>>(matrixDims.first,
                                                                                            matrixDims.second,
                                                                                            AsCNTKImplDeviceId(device),
                                                                                            IsSparseStorageFormat(storageType) ? MatrixType::SPARSE : MatrixType::DENSE,
                                                                                            AsCNTKImplMatrixFormat(storageType),
                                                                                            numNonZeroValues);
        return new TensorView<ElementType>(matrix, AsTensorViewShape(viewShape));
    }

    static void* AllocateTensorView(CNTK::DataType dataType,
                                    CNTK::StorageFormat storageType,
                                    const NDShape& viewShape,
                                    const DeviceDescriptor& device,
                                    size_t numNonZeroValues = 0)
    {
        switch (dataType)
        {
        case DataType::Float:
            return AllocateTensorView<float>(viewShape, storageType, device, numNonZeroValues);
        case DataType::Double:
            return AllocateTensorView<double>(viewShape, storageType, device, numNonZeroValues);
        default:
            LogicError("Unsupported DataType %s", DataTypeName(dataType));
            break;
        }
    }

    NDArrayView::NDArrayView(CNTK::DataType dataType, const NDShape& viewShape, void* dataBuffer, size_t bufferSizeInBytes, const DeviceDescriptor& device, bool readOnly/* = false*/)
        : NDArrayView(dataType, device, StorageFormat::Dense, viewShape, readOnly, AllocateTensorView(dataType, viewShape, device, dataBuffer, bufferSizeInBytes))
    {
    }

    template <typename ElementType>
    NDArrayView::NDArrayView(const NDShape& viewShape, const SparseIndexType* colStarts, const SparseIndexType* rowIndices, const ElementType* nonZeroValues, size_t numNonZeroValues, const DeviceDescriptor& device, bool readOnly/* = false*/)
        : NDArrayView(AsDataType<ElementType>(), device, StorageFormat::SparseCSC, viewShape, false, AllocateTensorView<ElementType>(viewShape, StorageFormat::SparseCSC, device, numNonZeroValues))
    {
        if ((colStarts == nullptr) || (rowIndices == nullptr) || (nonZeroValues == nullptr) || (numNonZeroValues == 0) || (numNonZeroValues > viewShape.TotalSize()))
            InvalidArgument("Invalid sparse CSC format data specified for construction of NDArrayView with shape '%S'; "
                            "either one of the specified buffers is null or the count (%d) of non-zero values is invalid.",
                            viewShape.AsString().c_str(), (int)numNonZeroValues);

        auto sparseMatrix = GetWritableMatrix<ElementType>(1);
        sparseMatrix->SetMatrixFromCSCFormat(colStarts, rowIndices, nonZeroValues, numNonZeroValues, sparseMatrix->GetNumRows(), sparseMatrix->GetNumCols());
        m_isReadOnly = readOnly;
    }

    NDArrayView::NDArrayView(CNTK::DataType dataType, const DeviceDescriptor& device, CNTK::StorageFormat storageType, const NDShape& viewShape, bool readOnly, void* tensorView)
        : m_dataType(dataType), m_device(device), m_storageFormat(storageType), m_viewShape(viewShape), m_isReadOnly(readOnly)
    {
        m_tensorView = std::shared_ptr<void>(tensorView, [this](void*) {
            switch (m_dataType)
            {
            case DataType::Float:
                delete GetTensorView<float>();
                break;
            case DataType::Double:
                delete GetTensorView<double>();
                break;
            default:
                LogicError("Unsupported DataType %s", DataTypeName(m_dataType));
                break;
            }
        });
    }

    NDArrayView::NDArrayView(CNTK::DataType dataType, CNTK::StorageFormat storageType, const NDShape& viewShape, const DeviceDescriptor& device)
        : NDArrayView(dataType, device, storageType, viewShape, false, AllocateTensorView(dataType, storageType, viewShape, device))
    {}

    NDArrayView::~NDArrayView()
    {}

    void NDArrayView::SetValue(float value)
    {
        if (GetDataType() == DataType::Double)
            SetValue((double)value);
        else
        {
            if (IsSparse())
                LogicError("NDArrayView::SetValue: Setting a NDArrayView contents to a scalar is only allowed for objects with dense storage format.");

            GetWritableMatrix<float>()->SetValue(value);
        }
    }

    void NDArrayView::SetValue(double value)
    {
        if (IsSparse())
            LogicError("NDArrayView::SetValue: Setting a NDArrayView contents to a scalar is only allowed for objects with dense storage format.");

        GetWritableMatrix<double>()->SetValue(value);
    }

    template <typename ElementType>
    /*static*/ std::shared_ptr<Matrix<ElementType>> NDArrayView::GetMatrixImpl(const TensorView<ElementType>* tensorView, size_t rowColSplitPoint)
    {
        auto tensorShape = tensorView->GetShape();

        // we should always reshape for rank-0, so that batch and sequence axis goes to columns
        if (tensorShape.GetRank() <= 1 && rowColSplitPoint != 0)
            return tensorView->AsMatrix();

        size_t splitPoint = rowColSplitPoint;
        if (splitPoint == NDArrayView::AutoSelectRowColSplitPoint)
        {
            // Determine the split point by determining which of the axes can be 
            // folded and selecting the non-foldable axis as the split point
            std::vector<bool> dimsToDrop(tensorShape.GetRank(), false);
            for (size_t k = 1; k < tensorShape.GetRank(); ++k)
                if (tensorShape.CanFlatten(k))
                    dimsToDrop[k - 1] = true;

            // There should be at most 2 dims we cannot drop
            auto numDimsThatCannotBeDropped = std::count_if(dimsToDrop.begin(), dimsToDrop.end(), [](const bool& val) {
                return !val;
            });

            if (numDimsThatCannotBeDropped > 2)
                LogicError("The TensorView (shape = %s) underlying this NDArrayView cannot be flattened to a Matrix.", ((std::string)tensorShape).c_str());

            // If we can fold the entire tensor down to a vector so any of the axes can be a valid split point,
            // let's pick the split point to be 1
            splitPoint = 1;
            if (numDimsThatCannotBeDropped > 1)
            {
                while (dimsToDrop[splitPoint - 1])
                    splitPoint++;
            }
        }

        tensorShape.FlattenTo2DInPlace(splitPoint, "NDArrayView::GetMatrix");

        return tensorView->Reshaped(tensorShape).AsMatrix();
    }

    template <typename ElementType>
    std::shared_ptr<const Matrix<ElementType>> NDArrayView::GetMatrix(size_t rowColSplitPoint/* = AutoSelectRowColSplitPoint*/) const
    {
        return GetMatrixImpl<ElementType>(GetTensorView<ElementType>(), rowColSplitPoint);
    }

    template <typename ElementType>
    std::shared_ptr<Matrix<ElementType>> NDArrayView::GetWritableMatrix(size_t rowColSplitPoint/* = AutoSelectRowColSplitPoint*/)
    {
        return GetMatrixImpl<ElementType>(GetWritableTensorView<ElementType>(), rowColSplitPoint);
    }

    template <typename ElementType>
    const TensorView<ElementType>* NDArrayView::GetTensorView() const
    {
        if (AsDataType<ElementType>() != m_dataType)
            LogicError("NDArrayView::GetTensorView: The specified ElementType %s does not match the DataType %s", typeid(ElementType).name(), DataTypeName(m_dataType));

        return (const TensorView<ElementType>*)(m_tensorView.get());
    }

    template <typename ElementType>
    TensorView<ElementType>* NDArrayView::GetWritableTensorView()
    {
        if (IsReadOnly())
            InvalidArgument("NDArrayView::GetWritableTensorView: Cannot get a writable TensorView from a read-only NDArrayView.");

        return const_cast<TensorView<ElementType>*>(GetTensorView<ElementType>());
    }

    NDArrayViewPtr NDArrayView::DeepClone(const DeviceDescriptor& device, bool readOnly/* = false*/) const
    {
        NDArrayViewPtr newView = MakeSharedObject<NDArrayView>(this->GetDataType(), this->GetStorageFormat(), this->Shape(), device);
        switch (m_dataType)
        {
        case DataType::Float:
        {
            auto newMatrix = newView->GetWritableMatrix<float>();
            auto thisMatrix = GetMatrix<float>();
            newMatrix->AssignValuesOf(*thisMatrix);
            break;
        }
        case DataType::Double:
        {
            auto newMatrix = newView->GetWritableMatrix<double>();
            auto thisMatrix = GetMatrix<double>();
            newMatrix->AssignValuesOf(*thisMatrix);
            break;
        }
        default:
            LogicError("NDArrayView::DeepClone: Unsupported DataType %s", DataTypeName(m_dataType));
            break;
        }

        newView->m_isReadOnly = readOnly;
        return newView;
    }

    void NDArrayView::CopyFrom(const NDArrayView& source)
    {
        if ((source.Shape() != Shape()) && (AsTensorShape(source.Shape()) != AsTensorShape(Shape())))
            InvalidArgument("NDArrayView::CopyFrom: The source view shape '%S' is not same as the shape '%S' of this NDArrayView.", 
                            source.Shape().AsString().c_str(), Shape().AsString().c_str());

        if (IsReadOnly())
            RuntimeError("NDArrayView::CopyFrom: Cannot modify contents of a readonly NDArrayView.");

        switch (m_dataType)
        {
        case DataType::Float:
        {
            auto sourceMatrix = source.GetMatrix<float>();
            auto destMatrix = GetWritableMatrix<float>();
            destMatrix->AssignValuesOf(*sourceMatrix);
            break;
        }
        case DataType::Double:
        {
            auto sourceMatrix = source.GetMatrix<double>();
            auto destMatrix = GetWritableMatrix<double>();
            destMatrix->AssignValuesOf(*sourceMatrix);
            break;
        }
        default:
            LogicError("NDArrayView::CopyFrom: Unsupported DataType %s", DataTypeName(m_dataType));
            break;
        }
    }

    NDArrayViewPtr NDArrayView::Alias(bool readOnly/* = false*/) const
    {
        void* tensorView = nullptr;
        switch (m_dataType)
        {
        case DataType::Float:
            tensorView = new TensorView<float>(*(GetTensorView<float>()));
            break;
        case DataType::Double:
            tensorView = new TensorView<double>(*(GetTensorView<double>()));
            break;
        default:
            LogicError("NDArrayView::Alias: Unsupported DataType %s", DataTypeName(m_dataType));
            break;
        }

        return MakeSharedObject<NDArrayView>(GetDataType(), Device(), GetStorageFormat(), Shape(), IsReadOnly() || readOnly, tensorView);
    }

    template <typename ElementType>
    const TensorView<ElementType> NDArrayView::NativeTensorView() const
    {
        return TensorView<ElementType>(*GetTensorView<ElementType>(), Microsoft::MSR::CNTK::TensorShape(m_viewShape.Dimensions()));
    }

    template <typename ElementType>
    TensorView<ElementType> NDArrayView::WritableNativeTensorView()
    {
        return TensorView<ElementType>(*GetWritableTensorView<ElementType>(), Microsoft::MSR::CNTK::TensorShape(m_viewShape.Dimensions()));
    }

    /*static*/ NDArrayViewPtr NDArrayView::NumericOperation(const std::vector<NDArrayViewPtr>& inputs, double alpha, int opInt, NDArrayViewPtr out, double beta, int reductionOpInt)
    {
        // create result object if not given
        if (!out)
        {
            // for element-wise operations, the output shape is the axis-wise max over all inputs
            // TODO: eventually, this must be reconciled with all the shape-inference code
            size_t rank = 0;
            for (const auto& input : inputs)
                rank = std::max(rank, input->Shape().Rank());
            NDShape shape(rank, 1);
            for (const auto& input : inputs)
            {
                const auto& inputShape = input->Shape();
                for (size_t k = 0; k < inputShape.Rank(); k++)
                    shape[k] = std::max(shape[k], inputShape[k]);
            }
            // create result object; properties besides shape are inherited from input 0 for now
            out = MakeSharedObject<NDArrayView>(inputs[0]->GetDataType(), inputs[0]->GetStorageFormat(), shape, inputs[0]->Device());
            beta = 0; // newly created object is already 0
        }
        // perform operation in-place on result object
        const auto          op = (Microsoft::MSR::CNTK::ElementWiseOperator) (opInt);
        const auto reductionOp = reductionOpInt != -1 ? (Microsoft::MSR::CNTK::ElementWiseOperator) (reductionOpInt) : Microsoft::MSR::CNTK::ElementWiseOperator::opSum;
        if (inputs.size() < 1 || inputs.size() > 3)
            LogicError("NDArrayView::NumericOperation: Invalid number of inputs: %d", (int)inputs.size());
        // types must match
        for (const auto& input : inputs)
        {
            if (input->m_dataType != out->m_dataType)
                LogicError("NDArrayView::NumericOperation: Input argument's DataType %s differs from result's DataType %s", DataTypeName(input->m_dataType), DataTypeName(out->m_dataType));
        }
        switch (out->m_dataType)
        {
        case DataType::Float:
            switch (inputs.size())
            {
            case 1:
                out->WritableNativeTensorView<float>().DoUnaryOpOf((float)beta, inputs[0]->NativeTensorView<float>(), (float)alpha, op, reductionOp);
                break;
            case 2:
                out->WritableNativeTensorView<float>().DoBinaryOpOf((float)beta, inputs[0]->NativeTensorView<float>(), inputs[1]->NativeTensorView<float>(), (float)alpha, op, reductionOp);
                break;
            case 3:
                out->WritableNativeTensorView<float>().DoTernaryOpOf((float)beta, inputs[0]->NativeTensorView<float>(), inputs[1]->NativeTensorView<float>(), inputs[2]->NativeTensorView<float>(), (float)alpha, op, reductionOp);
                break;
            }
            break;
        case DataType::Double: // note: keep this block a 100% copy of above, replacing float with double
            switch (inputs.size())
            {
            case 1:
                out->WritableNativeTensorView<double>().DoUnaryOpOf((double)beta, inputs[0]->NativeTensorView<double>(), (double)alpha, op, reductionOp);
                break;
            case 2:
                out->WritableNativeTensorView<double>().DoBinaryOpOf((double)beta, inputs[0]->NativeTensorView<double>(), inputs[1]->NativeTensorView<double>(), (double)alpha, op, reductionOp);
                break;
            case 3:
                out->WritableNativeTensorView<double>().DoTernaryOpOf((double)beta, inputs[0]->NativeTensorView<double>(), inputs[1]->NativeTensorView<double>(), inputs[2]->NativeTensorView<double>(), (double)alpha, op, reductionOp);
                break;
            }
            break;
        default:
            LogicError("NDArrayView::NumericOperation: Unsupported DataType %s", DataTypeName(out->m_dataType));
            break;
        }
        return out->shared_from_this(); // return ourselves to allow for chaining
    }

    /*static*/ NDArrayViewPtr NDArrayView::MatrixProduct(bool transC, const NDArrayViewPtr& inputA, bool transA, const NDArrayViewPtr& inputB, bool transB, double alpha, size_t outputRank, NDArrayViewPtr out, double beta)
    {
        // create result object if not given
        if (!out)
        {
            // shape inference
            const auto& shapeA = inputA->Shape();
            const auto& shapeB = inputB->Shape();
            if (shapeA.Rank() != 2 && shapeA.Rank() != 1)
                LogicError("NDArrayView::MatrixProduct: For now only vectors and 2D matrices are supported, invalid shape '%S'.", shapeA.AsString().c_str());
            if (shapeB.Rank() != 2 && shapeB.Rank() != 1)
                LogicError("NDArrayView::MatrixProduct: For now only vectors and 2D matrices are supported, invalid shape '%S'.", shapeB.AsString().c_str());
            const auto innerA = transA ? shapeA[0] : shapeA[shapeA.Rank() - 1]; // inner (dot-product) dimension
            const auto innerB = transB ? shapeB[shapeB.Rank() - 1] : shapeB[0];
            if (innerA != innerB)
                LogicError("NDArrayView::MatrixProduct: Inner dimensions %d and %d don't match.", (int)innerA, (int)innerB);
            auto dimsC = std::vector<size_t>();  // TODO: use a different class here to avoid memory allocation?
            // assemble the output shape from the non-inner dimensions. Note that vec^t * vec will end up with a scalar (rank 0)
            if (shapeA.Rank() == 2)
                dimsC.push_back(transA ? shapeA[1] : shapeA[0]);
            if (shapeB.Rank() == 2)
                dimsC.push_back(transB ? shapeB[0] : shapeB[1]);
            if (transC && dimsC.size() == 2)
                std::swap(dimsC[0], dimsC[1]); // reverse
            const auto shapeC = NDShape(dimsC);
            // create result object; properties besides shape are inherited from input 0 for now
            out = MakeSharedObject<NDArrayView>(inputA->GetDataType(), inputA->GetStorageFormat(), shapeC, inputA->Device());
            beta = 0; // newly created object is already 0
        }
        // types must match
        for (const auto& input : { inputA, inputB })
        {
            if (input->m_dataType != out->m_dataType)
                LogicError("NDArrayView::MatrixProduct: Input argument's DataType %s differs from result's DataType %s", DataTypeName(input->m_dataType), DataTypeName(out->m_dataType));
        }
        switch (out->m_dataType)
        {
        case DataType::Float:
            out->WritableNativeTensorView<float>().DoMatrixProductOf((float)beta, transC, inputA->NativeTensorView<float>(), transA, inputB->NativeTensorView<float>(), transB, (float)alpha);
            break;
        case DataType::Double: // note: keep this block a 100% copy of above, replacing float with double
            out->WritableNativeTensorView<double>().DoMatrixProductOf((double)beta, transC, inputA->NativeTensorView<double>(), transA, inputB->NativeTensorView<double>(), transB, (double)alpha);
            break;
        default:
            LogicError("NDArrayView::MatrixProduct: Unsupported DataType %s", DataTypeName(out->m_dataType));
            break;
        }
        return out->shared_from_this(); // return ourselves to allow for chaining
    }

    /*static*/ NDArrayViewPtr NDArrayView::GatherBatch(const std::vector<NDArrayViewPtr>& inputs, int axis, NDArrayViewPtr out)
    {
        size_t numInputs = inputs.size();
        const auto& input0 = *inputs[0];
        auto dims = input0.Shape().Dimensions();
        if (axis < dims.size())
            LogicError("NDArrayView::GatherBatch: Currently only splicing in a new slowest-changing axis is supported.");
        if (axis >= dims.size())
            dims.resize(axis, 1); // pad if needed
        dims.push_back(numInputs);
        assert(dims[axis] = numInputs);
        NDShape shape(dims);
        // create new object or verify shape
        if (!out)
            out = MakeSharedObject<NDArrayView>(input0.GetDataType(), input0.GetStorageFormat(), shape, input0.Device());
        else if (shape != out->Shape())
            RuntimeError("NDArrayView::GatherBatch: Output object has wrong shape."); // TODO: show the actual dimensions
        // perform the operation
        // The underlying TensorView call expects a functor to access the TensorView items.
        // The TensorView it returns have padded dimensions, so we can reuse the existing TensorView object.
        switch (out->m_dataType)
        {
        case DataType::Float:
            out->WritableNativeTensorView<float>().DoGatherBatchOf([&](size_t i) -> const TensorView<float>&
            {
                const auto& input = *inputs[i];
                if (input.m_dataType != input0.m_dataType)
                    LogicError("NDArrayView::GatherBatch: Input argument's DataType %s differs from first input's DataType %s.", DataTypeName(input.m_dataType), DataTypeName(input0.m_dataType));
                if (input.Shape() != input0.Shape())
                    LogicError("NDArrayView::GatherBatch: Input argument's shape differs from first input's shape.");
                return *input.GetTensorView<float>();
            });
            break;
        case DataType::Double: // note: keep this block a 100% copy of above, replacing float with double
            out->WritableNativeTensorView<double>().DoGatherBatchOf([&](size_t i) -> const TensorView<double>&
            {
                const auto& input = *inputs[i];
                if (input.m_dataType != input0.m_dataType)
                    LogicError("NDArrayView::GatherBatch: Input argument's DataType %s differs from first input's DataType %s.", DataTypeName(input.m_dataType), DataTypeName(input0.m_dataType));
                if (input.Shape() != input0.Shape())
                    LogicError("NDArrayView::GatherBatch: Input argument's shape differs from first input's shape.");
                return *input.GetTensorView<double>();
            });
            break;
        default:
            LogicError("NDArrayView::GatherBatch: Unsupported DataType %s", DataTypeName(out->m_dataType));
            break;
        }
        return out;
    }

    NDArrayViewPtr NDArrayView::SliceView(const std::vector<size_t>& startOffset, const std::vector<size_t>& extent, bool readOnly) const
    {
        auto rank = Shape().Rank();
        if (startOffset.size() != rank)
            InvalidArgument("NDArrayView::SliceView: Rank (%d) of the NDArrayView does not match the dimensionality (%d) of the specified slice offset.", (int)rank, (int)startOffset.size());

        if (extent.size() > rank)
            InvalidArgument("NDArrayView::SliceView: Dimensionality (%d) of the specified slice extent exceeds the rank (%d) of this NDArrayView.", (int)extent.size(), (int)rank);

        if (std::find(extent.begin(), extent.end(), 0) != extent.end())
            InvalidArgument("NDArrayView::SliceView: Specified slice extent is zero along at least one of the axes.");

        bool anyPrevAxisSliced = false;
        NDShape sliceViewShape(extent);
        std::vector<size_t> endOffset(rank);
        std::vector<size_t> lastOffset(rank);
        for (size_t i = 0; i < rank; ++i)
        {
            if ((i < sliceViewShape.Rank()) && (sliceViewShape[i] == NDShape::InferredDimension))
                sliceViewShape[i] = Shape()[i] - startOffset[i];

            endOffset[i] = startOffset[i] + ((i < sliceViewShape.Rank()) ? sliceViewShape[i] : 1);
            lastOffset[i] = endOffset[i] - 1;

            if (anyPrevAxisSliced && ((endOffset[i] - startOffset[i]) != 1))
                InvalidArgument("NDArrayView::SliceView: Cannot create a slice which is not contiguous in memory. "
                    "This NDArrayView shape = %S, slice offset = %S, slice extent = %S.",
                    Shape().AsString().c_str(), NDShape(startOffset).AsString().c_str(), NDShape(extent).AsString().c_str());

            bool isCurrentAxisSliced = (startOffset[i] != 0) || (endOffset[i] != Shape()[i]);
            anyPrevAxisSliced = anyPrevAxisSliced || isCurrentAxisSliced;
        }

        auto flatBufferOffset = AsTensorShape(Shape()).Locate(startOffset);  // offset and length into underlying ElementType array...
        auto flatBufferLength = AsTensorShape(Shape()).Locate(lastOffset) + 1 - flatBufferOffset; // ...which is known to be consecutive
        void* tensorView = nullptr;
        // At this point, it is guaranteed that the slice is consecutive in memory. We distinguish two cases:
        // If the slice is expressable a column slice, we will use ColumnSlice(). This will work with sparse data.
        // If, on the other hand, it is a row slice in a single column (such as a single element), we will
        // reshape the matrix into a flat row vector, and then slice the elements.
        // The latter will fail for sparse matrices, as sparse columns can only be slice-viewed as an entire column.
        switch (m_dataType)
        {
        case DataType::Float:
        {
            auto currentMatrix = GetMatrix<float>();
            std::pair<size_t, size_t> currentMatrixDims = { currentMatrix->GetNumRows(), currentMatrix->GetNumCols() };
<<<<<<< HEAD
            shared_ptr<Matrix<float>> slicedMatrixView;
            if (flatBufferOffset % currentMatrixDims.first == 0 && flatBufferLength % currentMatrixDims.first == 0)
            {
                slicedMatrixView = make_shared<Matrix<float>>(currentMatrix->ColumnSlice(flatBufferOffset / currentMatrixDims.first, flatBufferLength / currentMatrixDims.first));
            }
            else
            {
                auto sliced = currentMatrix->Reshaped(1, currentMatrixDims.first * currentMatrixDims.second).ColumnSlice(flatBufferOffset, flatBufferLength);
                sliced.Reshape(flatBufferLength, 1);
                slicedMatrixView = make_shared<Matrix<float>>(std::move(sliced));
            }
=======
            std::shared_ptr<Matrix<float>> slicedMatrixView;
            if (sliceViewMatrixDims.first != currentMatrixDims.first)
                slicedMatrixView = make_shared<Matrix<float>>(currentMatrix->Reshaped(1, currentMatrix->GetNumElements()).ColumnSlice(flatBufferOffset, sliceViewShape.TotalSize()));
            else
                slicedMatrixView = make_shared<Matrix<float>>(currentMatrix->ColumnSlice(sliceMatrixColumnOffset, sliceViewMatrixDims.second));

>>>>>>> 12496c78
            tensorView = new TensorView<float>(slicedMatrixView, AsTensorViewShape(sliceViewShape));
            break;
        }
        case DataType::Double:
        {
#if 1
            auto currentMatrix = GetMatrix<double>();
            std::pair<size_t, size_t> currentMatrixDims = { currentMatrix->GetNumRows(), currentMatrix->GetNumCols() };
            shared_ptr<Matrix<double>> slicedMatrixView;
            if (flatBufferOffset % currentMatrixDims.first == 0 && flatBufferLength % currentMatrixDims.first == 0)
            {
                slicedMatrixView = make_shared<Matrix<double>>(currentMatrix->ColumnSlice(flatBufferOffset / currentMatrixDims.first, flatBufferLength / currentMatrixDims.first));
            }
            else
            {
                auto sliced = currentMatrix->Reshaped(1, currentMatrixDims.first * currentMatrixDims.second).ColumnSlice(flatBufferOffset, flatBufferLength);
                sliced.Reshape(flatBufferLength, 1);
                slicedMatrixView = make_shared<Matrix<double>>(std::move(sliced));
            }
#else // keeping old version for easier comparison in case something goes wrong--to be deleted soon
            auto currentMatrix = GetMatrix<double>();
            std::pair<size_t, size_t> currentMatrixDims = { currentMatrix->GetNumRows(), currentMatrix->GetNumCols() };
<<<<<<< HEAD
            auto sliceViewMatrixDims = GetMatrixDimensions(sliceViewShape);              // slice if interpreted as Matrix
            assert((flatBufferOffset % sliceViewMatrixDims.first) == 0);
            auto sliceMatrixColumnOffset = flatBufferOffset / sliceViewMatrixDims.first; // Matrix column in which view begins
=======
            std::shared_ptr<Matrix<double>> slicedMatrixView;
>>>>>>> 12496c78
            if (sliceViewMatrixDims.first != currentMatrixDims.first)
                slicedMatrixView = make_shared<Matrix<double>>(currentMatrix->Reshaped(1, currentMatrix->GetNumElements()).ColumnSlice(flatBufferOffset, sliceViewShape.TotalSize()));
            else
                slicedMatrixView = make_shared<Matrix<double>>(currentMatrix->ColumnSlice(sliceMatrixColumnOffset, sliceViewMatrixDims.second));

<<<<<<< HEAD
            auto slicedMatrixView = make_shared<Matrix<double>>(currentMatrix->ColumnSlice(sliceMatrixColumnOffset, sliceViewMatrixDims.second));
#endif
=======
>>>>>>> 12496c78
            tensorView = new TensorView<double>(slicedMatrixView, AsTensorViewShape(sliceViewShape));
            break;
        }
        default:
            LogicError("NDArrayView::SliceView: Unsupported DataType %s", DataTypeName(m_dataType));
            break;
        }

        return MakeSharedObject<NDArrayView>(GetDataType(), Device(), GetStorageFormat(), sliceViewShape, IsReadOnly() || readOnly, tensorView);
    }

    NDArrayViewPtr NDArrayView::AsShape(const NDShape& newShape) const
    {
        if (newShape.TotalSize() != Shape().TotalSize())
        {
            InvalidArgument("NDArrayView::AsShape: The total size (%d) of this view's shape '%S' must be same as the size (%d) of the newShape '%S'.",
                            (int)Shape().TotalSize(), Shape().AsString().c_str(),
                            (int)newShape.TotalSize(), newShape.AsString().c_str());
        }

        auto newTensorShape = AsTensorViewShape(newShape);
        void* tensorView = nullptr;
        switch (m_dataType)
        {
        case DataType::Float:
            tensorView = new TensorView<float>(*(GetTensorView<float>()), newTensorShape);
            break;
        case DataType::Double:
            tensorView = new TensorView<double>(*(GetTensorView<double>()), newTensorShape);
            break;
        default:
            LogicError("NDArrayView::AsShape: Unsupported DataType %s", DataTypeName(m_dataType));
            break;
        }

        return MakeSharedObject<NDArrayView>(GetDataType(), Device(), GetStorageFormat(), newShape, IsReadOnly(), tensorView);
    }

    // TODO: This could actually be strided?
    template <typename ElementType>
    ElementType* NDArrayView::WritableDataBuffer()
    {
        if (IsReadOnly())
            InvalidArgument("NDArrayView::WritableDataBuffer: Cannot get writable data buffer from a read-only NDArrayView.");

        return const_cast<ElementType*>(DataBuffer<ElementType>());
    }

    // TODO: This could actually be strided?
    template <typename ElementType>
    const ElementType* NDArrayView::DataBuffer() const
    {
        if (AsDataType<ElementType>() != m_dataType)
            InvalidArgument("NDArrayView::DataBuffer: The specified ElementType '%s' does not match this NDArrayView's DataType '%s'.", typeid(ElementType).name(), DataTypeName(m_dataType));

        if (IsSparse())
            InvalidArgument("DataBuffer/WritableDataBuffer methods not supported for sparse NDArrayiew objects.");

        // First make sure that the underlying matrix is on the right device
        auto matrix = GetMatrix<ElementType>();
        matrix->TransferToDeviceIfNotThere(AsCNTKImplDeviceId(m_device), true);
        return matrix->Data();
    }

    void NDArrayView::ChangeDevice(const DeviceDescriptor& device)
    {
        if (device == m_device)
            return;

        switch (m_dataType)
        {
        case DataType::Float:
        {
            auto matrix = GetMatrix<float>();
            matrix->TransferFromDeviceToDevice(matrix->GetDeviceId(), AsCNTKImplDeviceId(device), /*isBeingMoved = */ true, /*emptyTransfer =*/ false, /*updatePreferredDevice =*/ true);
            matrix->CollapseDataLocation();
            break;
        }
        case DataType::Double:
        {
            auto matrix = GetMatrix<double>();
            matrix->TransferFromDeviceToDevice(matrix->GetDeviceId(), AsCNTKImplDeviceId(device), /*isBeingMoved = */ true, /*emptyTransfer =*/ false, /*updatePreferredDevice =*/ true);
            matrix->CollapseDataLocation();
            break;
        }
        default:
            LogicError("NDArrayView::ChangeDevice: Unsupported DataType %s", DataTypeName(m_dataType));
            break;
        }

        m_device = device;
    }

    template <typename ElementType>
    /*static*/ NDArrayViewPtr NDArrayView::RandomNormal(const NDShape& shape, double mean, double stdDev, unsigned long seed, const DeviceDescriptor& device /*= DeviceDescriptor::UseDefaultDevice()*/)
    {
        auto matrixDims = GetMatrixDimensions(shape);
        auto randomNormalMatrix = std::make_shared<Matrix<ElementType>>(Matrix<ElementType>::RandomGaussian(matrixDims.first, matrixDims.second, AsCNTKImplDeviceId(device), (ElementType)mean, (ElementType)stdDev, seed));
        auto tensorView = new TensorView<ElementType>(randomNormalMatrix, AsTensorViewShape(shape));

        return MakeSharedObject<NDArrayView>(AsDataType<ElementType>(), device, StorageFormat::Dense, shape, false, tensorView);
    }

    template <typename ElementType>
    /*static*/ NDArrayViewPtr NDArrayView::RandomUniform(const NDShape& shape, double rangeBegin, double rangeEnd, unsigned long seed, const DeviceDescriptor& device/* = DeviceDescriptor::UseDefaultDevice()*/)
    {
        auto matrixDims = GetMatrixDimensions(shape);
        auto randomUniformMatrix = std::make_shared<Matrix<ElementType>>(Matrix<ElementType>::RandomUniform(matrixDims.first, matrixDims.second, AsCNTKImplDeviceId(device), (ElementType)rangeBegin, (ElementType)rangeEnd, seed));
        auto tensorView = new TensorView<ElementType>(randomUniformMatrix, AsTensorViewShape(shape));

        return MakeSharedObject<NDArrayView>(AsDataType<ElementType>(), device, StorageFormat::Dense, shape, false, tensorView);
    }

    template <typename ElementType>
    ElementType NDArrayView::AsScalar() const
    {
        auto scalarData = this->shared_from_this();
        if (scalarData->Shape().TotalSize() != 1)
            LogicError("NDArrayView::AsScalar: The NDArrayView shaped '%S' is not a scalar.", scalarData->Shape().AsString().c_str());

        ElementType scalar = std::numeric_limits<ElementType>::quiet_NaN();
        std::shared_ptr<const NDArrayView> cpuData;
        if (scalarData->Device() == DeviceDescriptor::CPUDevice())
            cpuData = scalarData;
        else
        {
            auto tmpCPUData = std::make_shared<NDArrayView>(scalarData->GetDataType(), scalarData->Shape(), CNTK::DeviceDescriptor::CPUDevice());
            tmpCPUData->CopyFrom(*scalarData);
            cpuData = tmpCPUData;
        }

        if (scalarData->GetDataType() == DataType::Float)
            scalar = *(cpuData->DataBuffer<float>());
        else if (scalarData->GetDataType() == DataType::Double)
            scalar = static_cast<ElementType>(*(cpuData->DataBuffer<double>()));
        else
            LogicError("NDArrayView::AsScalar: Unsupported DataType");

        return scalar;
    }

    // Explicit template instantiations
    template CNTK_API NDArrayViewPtr NDArrayView::RandomUniform<float>(const NDShape& shape, double rangeBegin, double rangeEnd, unsigned long seed, const DeviceDescriptor& device/* = DeviceDescriptor::UseDefaultDevice()*/);
    template CNTK_API NDArrayViewPtr NDArrayView::RandomUniform<double>(const NDShape& shape, double rangeBegin, double rangeEnd, unsigned long seed, const DeviceDescriptor& device/* = DeviceDescriptor::UseDefaultDevice()*/);

    template CNTK_API NDArrayViewPtr NDArrayView::RandomNormal<float>(const NDShape& shape, double mean, double stdDev, unsigned long seed, const DeviceDescriptor& device/* = DeviceDescriptor::UseDefaultDevice()*/);
    template CNTK_API NDArrayViewPtr NDArrayView::RandomNormal<double>(const NDShape& shape, double mean, double stdDev, unsigned long seed, const DeviceDescriptor& device/* = DeviceDescriptor::UseDefaultDevice()*/);

    template CNTK_API const float* NDArrayView::DataBuffer<float>() const;
    template CNTK_API const double* NDArrayView::DataBuffer<double>() const;

    template CNTK_API float* NDArrayView::WritableDataBuffer<float>();
    template CNTK_API double* NDArrayView::WritableDataBuffer<double>();

    template std::shared_ptr<const Matrix<float>> NDArrayView::GetMatrix(size_t rowColSplitPoint/* = AutoSelectRowColSplitPoint*/) const;
    template std::shared_ptr<const Matrix<double>> NDArrayView::GetMatrix(size_t rowColSplitPoint/* = AutoSelectRowColSplitPoint*/) const;

    template std::shared_ptr<Matrix<float>> NDArrayView::GetWritableMatrix<float>(size_t rowColSplitPoint/* = AutoSelectRowColSplitPoint*/);
    template std::shared_ptr<Matrix<double>> NDArrayView::GetWritableMatrix<double>(size_t rowColSplitPoint/* = AutoSelectRowColSplitPoint*/);
    template TensorView<float>* NDArrayView::GetWritableTensorView<float>();
    template TensorView<double>* NDArrayView::GetWritableTensorView<double>();

    template CNTK_API NDArrayView::NDArrayView(const NDShape& viewShape, const SparseIndexType* colStarts, const SparseIndexType* rowIndices, const float* nonZeroValues, size_t numNonZeroValues, const DeviceDescriptor& device, bool readOnly/* = false*/);
    template CNTK_API NDArrayView::NDArrayView(const NDShape& viewShape, const SparseIndexType* colStarts, const SparseIndexType* rowIndices, const double* nonZeroValues, size_t numNonZeroValues, const DeviceDescriptor& device, bool readOnly/* = false*/);
    template float NDArrayView::AsScalar<float>() const;
    template double NDArrayView::AsScalar<double>() const;
}<|MERGE_RESOLUTION|>--- conflicted
+++ resolved
@@ -530,7 +530,6 @@
         {
             auto currentMatrix = GetMatrix<float>();
             std::pair<size_t, size_t> currentMatrixDims = { currentMatrix->GetNumRows(), currentMatrix->GetNumCols() };
-<<<<<<< HEAD
             shared_ptr<Matrix<float>> slicedMatrixView;
             if (flatBufferOffset % currentMatrixDims.first == 0 && flatBufferLength % currentMatrixDims.first == 0)
             {
@@ -542,14 +541,6 @@
                 sliced.Reshape(flatBufferLength, 1);
                 slicedMatrixView = make_shared<Matrix<float>>(std::move(sliced));
             }
-=======
-            std::shared_ptr<Matrix<float>> slicedMatrixView;
-            if (sliceViewMatrixDims.first != currentMatrixDims.first)
-                slicedMatrixView = make_shared<Matrix<float>>(currentMatrix->Reshaped(1, currentMatrix->GetNumElements()).ColumnSlice(flatBufferOffset, sliceViewShape.TotalSize()));
-            else
-                slicedMatrixView = make_shared<Matrix<float>>(currentMatrix->ColumnSlice(sliceMatrixColumnOffset, sliceViewMatrixDims.second));
-
->>>>>>> 12496c78
             tensorView = new TensorView<float>(slicedMatrixView, AsTensorViewShape(sliceViewShape));
             break;
         }
@@ -570,25 +561,15 @@
                 slicedMatrixView = make_shared<Matrix<double>>(std::move(sliced));
             }
 #else // keeping old version for easier comparison in case something goes wrong--to be deleted soon
+            // TODO: This was changed on master; below is latest. Maybe it does the same as my change above. Test this.
             auto currentMatrix = GetMatrix<double>();
             std::pair<size_t, size_t> currentMatrixDims = { currentMatrix->GetNumRows(), currentMatrix->GetNumCols() };
-<<<<<<< HEAD
-            auto sliceViewMatrixDims = GetMatrixDimensions(sliceViewShape);              // slice if interpreted as Matrix
-            assert((flatBufferOffset % sliceViewMatrixDims.first) == 0);
-            auto sliceMatrixColumnOffset = flatBufferOffset / sliceViewMatrixDims.first; // Matrix column in which view begins
-=======
             std::shared_ptr<Matrix<double>> slicedMatrixView;
->>>>>>> 12496c78
             if (sliceViewMatrixDims.first != currentMatrixDims.first)
                 slicedMatrixView = make_shared<Matrix<double>>(currentMatrix->Reshaped(1, currentMatrix->GetNumElements()).ColumnSlice(flatBufferOffset, sliceViewShape.TotalSize()));
             else
                 slicedMatrixView = make_shared<Matrix<double>>(currentMatrix->ColumnSlice(sliceMatrixColumnOffset, sliceViewMatrixDims.second));
-
-<<<<<<< HEAD
-            auto slicedMatrixView = make_shared<Matrix<double>>(currentMatrix->ColumnSlice(sliceMatrixColumnOffset, sliceViewMatrixDims.second));
 #endif
-=======
->>>>>>> 12496c78
             tensorView = new TensorView<double>(slicedMatrixView, AsTensorViewShape(sliceViewShape));
             break;
         }
