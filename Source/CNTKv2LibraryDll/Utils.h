--- conflicted
+++ resolved
@@ -727,20 +727,19 @@
 
     std::wstring DynamicAxesAsString(const std::vector<Axis>& da, bool rowMajor = false);
 
-<<<<<<< HEAD
+    template <typename T> //T can be Variable or StreamInfo
+    static bool IsAtSweepEnd(const std::unordered_map<T, MinibatchData>& arguments)
+    {
+        return std::any_of(arguments.begin(), arguments.end(), [](const std::pair<const T, MinibatchData>& kv)
+        {
+            return kv.second.sweepEnd;
+        });
+    }
+
     // half is V1 ElemType, so specialize here instead of in CNTKLibrary.h
     template<>
     inline DataType AsDataType<half>()
     {
         return DataType::Float16;
-=======
-    template <typename T> //T can be Variable or StreamInfo
-    static bool IsAtSweepEnd(const std::unordered_map<T, MinibatchData>& arguments)
-    {
-        return std::any_of(arguments.begin(), arguments.end(), [](const std::pair<const T, MinibatchData>& kv)
-        {
-            return kv.second.sweepEnd;
-        });
->>>>>>> e3427400
     }
 }