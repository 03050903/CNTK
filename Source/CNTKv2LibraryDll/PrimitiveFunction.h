--- conflicted
+++ resolved
@@ -95,13 +95,10 @@
         {PrimitiveOpType::CosDistanceWithNegativeSamples, L"CosDistanceWithNegativeSamples"},
         {PrimitiveOpType::OneHot, L"OneHotOp" },
         {PrimitiveOpType::Pow, L"Pow"},
-<<<<<<< HEAD
-        {PrimitiveOpType::Assign, L"Assign" },
-=======
         {PrimitiveOpType::ToSequence, L"ToSequenceOp"},
         {PrimitiveOpType::ToSequenceLike, L"ToSequenceLikeOp"},
         {PrimitiveOpType::UnpackSequence, L"UnpackSequenceOp"},
->>>>>>> a6850117
+        {PrimitiveOpType::Assign, L"Assign" },
     };
 
     inline const std::wstring& PrimitiveOpTypeName(PrimitiveOpType opType)
@@ -745,11 +742,8 @@
         // Version 8: Add ELU node.
         // Version 9: Add OneHot node.
         // Version 10: Add Pow operator.
-<<<<<<< HEAD
-		// Version 11: Add Assign node.
-=======
         // Version 11: Add ToSequence, ToSequenceLike and UnpackSequence operators.
->>>>>>> a6850117
-        static const size_t s_serializationVersion = 11;
+        // Version 12: Add Assign node.
+        static const size_t s_serializationVersion = 12;
     };
 }