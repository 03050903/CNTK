from abc import ABCMeta, abstractmethod
import numpy as np

from .graph import ComputationNode


class AbstractReader(dict, metaclass=ABCMeta):

    """ This is the abstract reader class
    """

    @abstractmethod
    def generate_config(self):
        """Generate the reader configuration block
        """
        raise NotImplementedError

    # required so that instances can be put into a set
    def __hash__(self): return hash(id(self))

    def __eq__(self, x): return x is self

    def __ne__(self, x): return x is not self

class UCIFastReader(AbstractReader):

    """This is the reader class the maps to UCIFastReader of CNTK
    :param filename: data file path
    :param custom_delimiter: the default is space and tab, you can specify other delimiters to be used        
    """

    def __init__(self, filename, custom_delimiter=None):
        """ Reader constructor    
        """
        self["ReaderType"] = self.__class__.__name__
        self["FileName"] = filename
        self["CustomDelimiter"] = custom_delimiter
        self.inputs_def = []
        
    def add_input(self, name_or_node, input_start, input_dim, num_of_classes=None, label_mapping_file=None):
        """Add an input to the reader
        :param name_or_node: either name of the input in the network definition or the node itself
        :param input_start: the start column   
        :param input_dim: the number of columns
        :param num_of_classes: the number of classes
        :param label_mapping_file: 
            the mapping file path, it can be simply with all the possible classes, one per line
        """
        if not name_or_node or input_start is None or input_dim is None:
            raise ValueError("one of the parameters of add_input is None") 
        
        self.inputs_def.append((name_or_node, input_start, input_dim, num_of_classes, label_mapping_file))
        
    def generate_config(self):
        """Generate the reader configuration block
        """
        template = ''' reader = [
                readerType = "%(ReaderType)s"
                file = "%(FileName)s"
                randomize = "none"
                verbosity = 1          
            '''

        if self['CustomDelimiter'] is not None:
            template += '''
            customDelimiter=%(CustomDelimiter)s
       '''
               
        if self.inputs_def is not None:
            for (name_or_node, start, dim, num_of_classes, map_file) in self.inputs_def:                
                if (isinstance(name_or_node, ComputationNode)):
                    name = name_or_node.var_name
                else:
                    name = name_or_node
                    
                template += '''
                {0}=[
                    start = {1}
                    dim = {2}		          
            '''.format(name, start, dim)

                if num_of_classes:
                    template += '''
                    labelDim= {0}
                '''.format(num_of_classes) 
                if map_file:
                    template += '''
                    labelMappingFile= "{0}"
                '''.format(map_file)   
                
                template += '''
                ]
            '''
            
            template += '''
            ]            
            '''
            
        return template % self

class CNTKTextFormatReader(AbstractReader):

    """This is the reader class the maps to CNTKTextFormatReader of CNTK
    :param filename: data file path
    """

    def __init__(self, filename):
        """ Reader constructor    
        """
        self["ReaderType"] = self.__class__.__name__
        self["FileName"] = filename
        self.inputs_def = []

    def add_input(self, name_or_node, input_alias, input_dim, format="Dense"):
        """Add an input to the reader
        name_or_node: the name of the input in the network definition or the node itself
        input_alias: a short name for the input, it is how inputs are referenced in the data files
        input_dim: the lenght of the input vector
        format: dense or sparse
        """
        if not name_or_node or input_dim is None or format is None:
            raise ValueError("one of the parameters of add_input is None") 
        
        input_alias = input_alias or name_or_node
        
        self.inputs_def.append((name_or_node, input_alias, input_dim, format))
        
    def generate_config(self):
        """Generate the reader configuration block
        """
<<<<<<< HEAD
        template = '''\
            readerType = "%(ReaderType)s"
            file = "%(FileName)s"                
            '''

        if self.inputs_def is not None:
            template += '''\
            input = [
=======
        template = ''' reader = [
                readerType = "%(ReaderType)s"
                file = "%(FileName)s"                
            '''

        if self.inputs_def is not None:
            template += '''
                input = [
>>>>>>> 81f3b4f6
            '''
            
            for (name_or_node, input_alias, dim, format) in self.inputs_def:                
                if (isinstance(name_or_node, ComputationNode)):
                    name = name_or_node.var_name                    
                else:
                    name = name_or_node
<<<<<<< HEAD
                    a = alias
                template += '''\
                {0}=[
                    alias = "{1}"                
                    dim = {2}		          
                    format = "{3}"
                ]'''.format(name, a, dim, format)
=======

                if not input_alias:
                    a = name
                else:
                    a = input_alias
                    
                template += '''
                    {0}=[
                        alias = "{1}"                
                        dim = {2}		          
                        format = "{3}"
                    ]'''.format(name, a, dim, format)
>>>>>>> 81f3b4f6
                
            template += '''
                ]
            ]
            '''
        return template % self

def NumPyReader(data, filename):
    #TODO: get rid of this
    
    """
    This is a factory that wraps Python arrays with a UCIFastReader.
    """

    data = np.asarray(data)
    if len(data.shape) == 1:
        num_cols = 1
    elif len(data.shape) == 2:
        num_cols = data.shape[1]
    else:
        raise ValueError('NumPyReader does not support >2 dimensions')

    format_str = ' '.join(['%f'] * num_cols)
    np.savetxt(filename, data, delimiter=' ', newline='\r\n', fmt=format_str)

    return UCIFastReader(filename)
<|MERGE_RESOLUTION|>--- conflicted
+++ resolved
@@ -128,16 +128,6 @@
     def generate_config(self):
         """Generate the reader configuration block
         """
-<<<<<<< HEAD
-        template = '''\
-            readerType = "%(ReaderType)s"
-            file = "%(FileName)s"                
-            '''
-
-        if self.inputs_def is not None:
-            template += '''\
-            input = [
-=======
         template = ''' reader = [
                 readerType = "%(ReaderType)s"
                 file = "%(FileName)s"                
@@ -146,7 +136,6 @@
         if self.inputs_def is not None:
             template += '''
                 input = [
->>>>>>> 81f3b4f6
             '''
             
             for (name_or_node, input_alias, dim, format) in self.inputs_def:                
@@ -154,15 +143,6 @@
                     name = name_or_node.var_name                    
                 else:
                     name = name_or_node
-<<<<<<< HEAD
-                    a = alias
-                template += '''\
-                {0}=[
-                    alias = "{1}"                
-                    dim = {2}		          
-                    format = "{3}"
-                ]'''.format(name, a, dim, format)
-=======
 
                 if not input_alias:
                     a = name
@@ -175,7 +155,6 @@
                         dim = {2}		          
                         format = "{3}"
                     ]'''.format(name, a, dim, format)
->>>>>>> 81f3b4f6
                 
             template += '''
                 ]
