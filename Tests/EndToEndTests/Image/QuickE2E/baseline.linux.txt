--- conflicted
+++ resolved
@@ -1,61 +1,48 @@
-CPU info:
-    CPU Model Name: Intel(R) Xeon(R) CPU E5-2630 v2 @ 2.60GHz
-    Hardware threads: 24
-    Total Memory: 264172964 kB
--------------------------------------------------------------------
-=== Running /home/philly/jenkins/workspace/CNTK-Test-Linux-W1/build/gpu/release/bin/cntk configFile=/home/philly/jenkins/workspace/CNTK-Test-Linux-W1/Tests/EndToEndTests/Image/QuickE2E/cntk.cntk currentDirectory=/home/philly/jenkins/workspace/CNTK-Test-Linux-W1/Tests/EndToEndTests/Image/Data RunDir=/tmp/cntk-test-20160816095522.619074/Image_QuickE2E@release_gpu DataDir=/home/philly/jenkins/workspace/CNTK-Test-Linux-W1/Tests/EndToEndTests/Image/Data ConfigDir=/home/philly/jenkins/workspace/CNTK-Test-Linux-W1/Tests/EndToEndTests/Image/QuickE2E OutputDir=/tmp/cntk-test-20160816095522.619074/Image_QuickE2E@release_gpu DeviceId=0 timestamping=true
+=== Running /home/philly/jenkins/workspace/CNTK-Test-Linux-W1/build/gpu/release/bin/cntk configFile=/home/philly/jenkins/workspace/CNTK-Test-Linux-W1/Tests/EndToEndTests/CNTKTextFormatReader/Image/QuickE2E/Image_QuickE2E.cntk currentDirectory=/home/philly/jenkins/workspace/CNTK-Test-Linux-W1/Tests/EndToEndTests/Image/Data RunDir=/tmp/cntk-test-20160503180555.960884/CNTKTextFormatReader/Image_QuickE2E@release_gpu DataDir=/home/philly/jenkins/workspace/CNTK-Test-Linux-W1/Tests/EndToEndTests/Image/Data ConfigDir=/home/philly/jenkins/workspace/CNTK-Test-Linux-W1/Tests/EndToEndTests/CNTKTextFormatReader/Image/QuickE2E OutputDir=/tmp/cntk-test-20160503180555.960884/CNTKTextFormatReader/Image_QuickE2E@release_gpu DeviceId=0 timestamping=true
 -------------------------------------------------------------------
 Build info: 
 
-		Built time: Aug 16 2016 09:41:56
-		Last modified date: Fri Aug 12 07:32:43 2016
+		Built time: May  3 2016 17:56:15
+		Last modified date: Tue May  3 11:36:22 2016
 		Build type: release
 		Build target: GPU
 		With 1bit-SGD: no
-		Math lib: mkl
+		Math lib: acml
 		CUDA_PATH: /usr/local/cuda-7.5
 		CUB_PATH: /usr/local/cub-1.4.1
 		CUDNN_PATH: /usr/local/cudnn-4.0
 		Build Branch: HEAD
-		Build SHA1: 026b1e772b963461e189f8f00aa7ed6951298f84
-		Built by philly on f67b30a647de
+		Build SHA1: 571b092d60e131fd529081a5ed52af2dc815dc82
+		Built by philly on 18750d26eb32
 		Build Path: /home/philly/jenkins/workspace/CNTK-Build-Linux
 -------------------------------------------------------------------
 Changed current directory to /home/philly/jenkins/workspace/CNTK-Test-Linux-W1/Tests/EndToEndTests/Image/Data
-08/16/2016 09:56:35: -------------------------------------------------------------------
-08/16/2016 09:56:35: Build info: 
-
-08/16/2016 09:56:35: 		Built time: Aug 16 2016 09:41:56
-08/16/2016 09:56:35: 		Last modified date: Fri Aug 12 07:32:43 2016
-08/16/2016 09:56:35: 		Build type: release
-08/16/2016 09:56:35: 		Build target: GPU
-08/16/2016 09:56:35: 		With 1bit-SGD: no
-08/16/2016 09:56:35: 		Math lib: mkl
-08/16/2016 09:56:35: 		CUDA_PATH: /usr/local/cuda-7.5
-08/16/2016 09:56:35: 		CUB_PATH: /usr/local/cub-1.4.1
-08/16/2016 09:56:35: 		CUDNN_PATH: /usr/local/cudnn-4.0
-08/16/2016 09:56:35: 		Build Branch: HEAD
-08/16/2016 09:56:35: 		Build SHA1: 026b1e772b963461e189f8f00aa7ed6951298f84
-08/16/2016 09:56:35: 		Built by philly on f67b30a647de
-08/16/2016 09:56:35: 		Build Path: /home/philly/jenkins/workspace/CNTK-Build-Linux
-08/16/2016 09:56:35: -------------------------------------------------------------------
-08/16/2016 09:56:36: -------------------------------------------------------------------
-08/16/2016 09:56:36: GPU info:
-
-08/16/2016 09:56:36: 		Device[0]: cores = 2880; computeCapability = 3.5; type = "GeForce GTX 780 Ti"; memory = 3071 MB
-08/16/2016 09:56:36: 		Device[1]: cores = 2880; computeCapability = 3.5; type = "GeForce GTX 780 Ti"; memory = 3071 MB
-08/16/2016 09:56:36: 		Device[2]: cores = 2880; computeCapability = 3.5; type = "GeForce GTX 780 Ti"; memory = 3071 MB
-08/16/2016 09:56:36: 		Device[3]: cores = 2880; computeCapability = 3.5; type = "GeForce GTX 780 Ti"; memory = 3071 MB
-08/16/2016 09:56:36: -------------------------------------------------------------------
-
-08/16/2016 09:56:36: Running on localhost at 2016/08/16 09:56:36
-08/16/2016 09:56:36: Command line: 
-/home/philly/jenkins/workspace/CNTK-Test-Linux-W1/build/gpu/release/bin/cntk  configFile=/home/philly/jenkins/workspace/CNTK-Test-Linux-W1/Tests/EndToEndTests/Image/QuickE2E/cntk.cntk  currentDirectory=/home/philly/jenkins/workspace/CNTK-Test-Linux-W1/Tests/EndToEndTests/Image/Data  RunDir=/tmp/cntk-test-20160816095522.619074/Image_QuickE2E@release_gpu  DataDir=/home/philly/jenkins/workspace/CNTK-Test-Linux-W1/Tests/EndToEndTests/Image/Data  ConfigDir=/home/philly/jenkins/workspace/CNTK-Test-Linux-W1/Tests/EndToEndTests/Image/QuickE2E  OutputDir=/tmp/cntk-test-20160816095522.619074/Image_QuickE2E@release_gpu  DeviceId=0  timestamping=true
-
-
-
-08/16/2016 09:56:36: >>>>>>>>>>>>>>>>>>>> RAW CONFIG (VARIABLES NOT RESOLVED) >>>>>>>>>>>>>>>>>>>>
-08/16/2016 09:56:36: precision = "float"
+05/03/2016 18:05:55: -------------------------------------------------------------------
+05/03/2016 18:05:55: Build info: 
+
+05/03/2016 18:05:55: 		Built time: May  3 2016 17:56:15
+05/03/2016 18:05:55: 		Last modified date: Tue May  3 11:36:22 2016
+05/03/2016 18:05:55: 		Build type: release
+05/03/2016 18:05:55: 		Build target: GPU
+05/03/2016 18:05:55: 		With 1bit-SGD: no
+05/03/2016 18:05:55: 		Math lib: acml
+05/03/2016 18:05:55: 		CUDA_PATH: /usr/local/cuda-7.5
+05/03/2016 18:05:55: 		CUB_PATH: /usr/local/cub-1.4.1
+05/03/2016 18:05:55: 		CUDNN_PATH: /usr/local/cudnn-4.0
+05/03/2016 18:05:55: 		Build Branch: HEAD
+05/03/2016 18:05:55: 		Build SHA1: 571b092d60e131fd529081a5ed52af2dc815dc82
+05/03/2016 18:05:55: 		Built by philly on 18750d26eb32
+05/03/2016 18:05:55: 		Build Path: /home/philly/jenkins/workspace/CNTK-Build-Linux
+05/03/2016 18:05:55: -------------------------------------------------------------------
+
+05/03/2016 18:05:55: Running on localhost at 2016/05/03 18:05:55
+05/03/2016 18:05:55: Command line: 
+/home/philly/jenkins/workspace/CNTK-Test-Linux-W1/build/gpu/release/bin/cntk  configFile=/home/philly/jenkins/workspace/CNTK-Test-Linux-W1/Tests/EndToEndTests/CNTKTextFormatReader/Image/QuickE2E/Image_QuickE2E.cntk  currentDirectory=/home/philly/jenkins/workspace/CNTK-Test-Linux-W1/Tests/EndToEndTests/Image/Data  RunDir=/tmp/cntk-test-20160503180555.960884/CNTKTextFormatReader/Image_QuickE2E@release_gpu  DataDir=/home/philly/jenkins/workspace/CNTK-Test-Linux-W1/Tests/EndToEndTests/Image/Data  ConfigDir=/home/philly/jenkins/workspace/CNTK-Test-Linux-W1/Tests/EndToEndTests/CNTKTextFormatReader/Image/QuickE2E  OutputDir=/tmp/cntk-test-20160503180555.960884/CNTKTextFormatReader/Image_QuickE2E@release_gpu  DeviceId=0  timestamping=true
+
+
+
+05/03/2016 18:05:55: >>>>>>>>>>>>>>>>>>>> RAW CONFIG (VARIABLES NOT RESOLVED) >>>>>>>>>>>>>>>>>>>>
+05/03/2016 18:05:55: precision = "float"
 command = train:test
 deviceId = $DeviceId$
 parallelTrain = false
@@ -77,14 +64,14 @@
             out = RectifiedLinear(convPlusB);
         ]
         DNNSigmoidLayer(inDim, outDim, x, parmScale) = [        // Sigmoid non-linearity
-            W = ParameterTensor((outDim : 0/*inDim, gets inferred*/), init="uniform", initValueScale=parmScale, initOnCPUOnly=true) 
-            b = ParameterTensor( outDim,                              init="uniform", initValueScale=parmScale, initOnCPUOnly=true) 
+            W = ParameterTensor((outDim : inDim), init="uniform", initValueScale=parmScale, initOnCPUOnly=true) 
+            b = ParameterTensor( outDim,          init="uniform", initValueScale=parmScale, initOnCPUOnly=true) 
             z = W * x + b
             out = Sigmoid(z)
         ]
         DNNLayer(inDim, outDim, x, parmScale) = [               // no non-linearity, as input for SoftMax
-            W = Parameter(outDim, 0/*inDim, gets inferred*/, init="uniform", initValueScale=parmScale, initOnCPUOnly=true)
-            b = Parameter(outDim, 1,                         init="uniform", initValueScale=parmScale, initOnCPUOnly=true)
+            W = Parameter(outDim, inDim, init="uniform", initValueScale=parmScale, initOnCPUOnly=true)
+            b = Parameter(outDim, 1,     init="uniform", initValueScale=parmScale, initOnCPUOnly=true)
             out = W * x + b
         ]
         imageW = 28
@@ -117,20 +104,16 @@
         pool2vStride = 2
         pool2 = AveragePooling(conv2_act, pool2W, pool2H, pool2hStride, pool2vStride, imageLayout="cudnn")
         h1Dim = 128
-        h1 = DNNSigmoidLayer(4 * 4 * cMap2, h1Dim, FlattenDimensions (pool2, 1, 3), 1).out
+        h1 = DNNSigmoidLayer((4 : 4 : cMap2/*cudnn: CHW*/), h1Dim, pool2, 1).out
         ol = DNNLayer(h1Dim, labelDim, h1, 1).out
         ce = CrossEntropyWithSoftmax(labels, ol, tag="criterion")
-<<<<<<< HEAD
-        err = ClassificationError(labels, ol, tag="evaluation")
+        err = ErrorPrediction(labels, ol, tag="evaluation")
         outputNodes = ol
-=======
-        err = ErrorPrediction(labels, ol, tag="evaluation")
->>>>>>> 8493f118
     ]
     SGD = [
         epochSize = 1000
         minibatchSize = 100
-        learningRatesPerSample=0.000002
+		learningRatesPerSample=0.000002
         momentumAsTimeConstant=1000
         maxEpochs = 5
         keepCheckPointFiles = true
@@ -138,17 +121,17 @@
     reader = [
         readerType = "CNTKTextFormatReader"
         file = "$DataDir$/Train_cntk_text.txt"
-        input = [
-            features = [
-                dim = 784
-                format = "dense"
-            ]
-            labels = [
-                dim = 10
-                format = "dense"
-            ]
-        ]
-    ]
+		input = [
+			features = [
+				dim = 784
+				format = "dense"
+			]
+			labels = [
+				dim = 10
+				format = "dense"
+			]
+		]
+    ]    
 ]
 test = [
     action = "test"
@@ -156,37 +139,37 @@
     reader = [
         readerType = "CNTKTextFormatReader"
         file = "$DataDir$/Test_cntk_text.txt"
-        input = [
-            features = [
-                dim = 784
-                format = "dense"
-            ]
-            labels = [
-                dim = 10
-                format = "dense"
-            ]
-        ]
-    ]
+		input = [
+			features = [
+				dim = 784
+				format = "dense"
+			]
+			labels = [
+				dim = 10
+				format = "dense"
+			]
+		]
+    ]    
 ]
 currentDirectory=/home/philly/jenkins/workspace/CNTK-Test-Linux-W1/Tests/EndToEndTests/Image/Data
-RunDir=/tmp/cntk-test-20160816095522.619074/Image_QuickE2E@release_gpu
+RunDir=/tmp/cntk-test-20160503180555.960884/CNTKTextFormatReader/Image_QuickE2E@release_gpu
 DataDir=/home/philly/jenkins/workspace/CNTK-Test-Linux-W1/Tests/EndToEndTests/Image/Data
-ConfigDir=/home/philly/jenkins/workspace/CNTK-Test-Linux-W1/Tests/EndToEndTests/Image/QuickE2E
-OutputDir=/tmp/cntk-test-20160816095522.619074/Image_QuickE2E@release_gpu
+ConfigDir=/home/philly/jenkins/workspace/CNTK-Test-Linux-W1/Tests/EndToEndTests/CNTKTextFormatReader/Image/QuickE2E
+OutputDir=/tmp/cntk-test-20160503180555.960884/CNTKTextFormatReader/Image_QuickE2E@release_gpu
 DeviceId=0
 timestamping=true
 
-08/16/2016 09:56:36: <<<<<<<<<<<<<<<<<<<< RAW CONFIG (VARIABLES NOT RESOLVED)  <<<<<<<<<<<<<<<<<<<<
-
-08/16/2016 09:56:36: >>>>>>>>>>>>>>>>>>>> RAW CONFIG WITH ALL VARIABLES RESOLVED >>>>>>>>>>>>>>>>>>>>
-08/16/2016 09:56:36: precision = "float"
+05/03/2016 18:05:55: <<<<<<<<<<<<<<<<<<<< RAW CONFIG (VARIABLES NOT RESOLVED)  <<<<<<<<<<<<<<<<<<<<
+
+05/03/2016 18:05:55: >>>>>>>>>>>>>>>>>>>> RAW CONFIG WITH ALL VARIABLES RESOLVED >>>>>>>>>>>>>>>>>>>>
+05/03/2016 18:05:55: precision = "float"
 command = train:test
 deviceId = 0
 parallelTrain = false
 numCPUThreads = 8
 train = [
     action = "train"
-    modelPath = "/tmp/cntk-test-20160816095522.619074/Image_QuickE2E@release_gpu/models/cntk.dnn"
+    modelPath = "/tmp/cntk-test-20160503180555.960884/CNTKTextFormatReader/Image_QuickE2E@release_gpu/models/cntk.dnn"
     traceLevel = 1
     BrainScriptNetworkBuilder = [
         // HACK to enforce same evaluation order or LearnableParameters as for NDL, as to get same radomization
@@ -201,14 +184,14 @@
             out = RectifiedLinear(convPlusB);
         ]
         DNNSigmoidLayer(inDim, outDim, x, parmScale) = [        // Sigmoid non-linearity
-            W = ParameterTensor((outDim : 0/*inDim, gets inferred*/), init="uniform", initValueScale=parmScale, initOnCPUOnly=true) 
-            b = ParameterTensor( outDim,                              init="uniform", initValueScale=parmScale, initOnCPUOnly=true) 
+            W = ParameterTensor((outDim : inDim), init="uniform", initValueScale=parmScale, initOnCPUOnly=true) 
+            b = ParameterTensor( outDim,          init="uniform", initValueScale=parmScale, initOnCPUOnly=true) 
             z = W * x + b
             out = Sigmoid(z)
         ]
         DNNLayer(inDim, outDim, x, parmScale) = [               // no non-linearity, as input for SoftMax
-            W = Parameter(outDim, 0/*inDim, gets inferred*/, init="uniform", initValueScale=parmScale, initOnCPUOnly=true)
-            b = Parameter(outDim, 1,                         init="uniform", initValueScale=parmScale, initOnCPUOnly=true)
+            W = Parameter(outDim, inDim, init="uniform", initValueScale=parmScale, initOnCPUOnly=true)
+            b = Parameter(outDim, 1,     init="uniform", initValueScale=parmScale, initOnCPUOnly=true)
             out = W * x + b
         ]
         imageW = 28
@@ -241,20 +224,16 @@
         pool2vStride = 2
         pool2 = AveragePooling(conv2_act, pool2W, pool2H, pool2hStride, pool2vStride, imageLayout="cudnn")
         h1Dim = 128
-        h1 = DNNSigmoidLayer(4 * 4 * cMap2, h1Dim, FlattenDimensions (pool2, 1, 3), 1).out
+        h1 = DNNSigmoidLayer((4 : 4 : cMap2/*cudnn: CHW*/), h1Dim, pool2, 1).out
         ol = DNNLayer(h1Dim, labelDim, h1, 1).out
         ce = CrossEntropyWithSoftmax(labels, ol, tag="criterion")
-<<<<<<< HEAD
-        err = ClassificationError(labels, ol, tag="evaluation")
+        err = ErrorPrediction(labels, ol, tag="evaluation")
         outputNodes = ol
-=======
-        err = ErrorPrediction(labels, ol, tag="evaluation")
->>>>>>> 8493f118
     ]
     SGD = [
         epochSize = 1000
         minibatchSize = 100
-        learningRatesPerSample=0.000002
+		learningRatesPerSample=0.000002
         momentumAsTimeConstant=1000
         maxEpochs = 5
         keepCheckPointFiles = true
@@ -262,80 +241,80 @@
     reader = [
         readerType = "CNTKTextFormatReader"
         file = "/home/philly/jenkins/workspace/CNTK-Test-Linux-W1/Tests/EndToEndTests/Image/Data/Train_cntk_text.txt"
-        input = [
-            features = [
-                dim = 784
-                format = "dense"
-            ]
-            labels = [
-                dim = 10
-                format = "dense"
-            ]
-        ]
-    ]
+		input = [
+			features = [
+				dim = 784
+				format = "dense"
+			]
+			labels = [
+				dim = 10
+				format = "dense"
+			]
+		]
+    ]    
 ]
 test = [
     action = "test"
-    modelPath = "/tmp/cntk-test-20160816095522.619074/Image_QuickE2E@release_gpu/models/cntk.dnn"
+    modelPath = "/tmp/cntk-test-20160503180555.960884/CNTKTextFormatReader/Image_QuickE2E@release_gpu/models/cntk.dnn"
     reader = [
         readerType = "CNTKTextFormatReader"
         file = "/home/philly/jenkins/workspace/CNTK-Test-Linux-W1/Tests/EndToEndTests/Image/Data/Test_cntk_text.txt"
-        input = [
-            features = [
-                dim = 784
-                format = "dense"
-            ]
-            labels = [
-                dim = 10
-                format = "dense"
-            ]
-        ]
-    ]
+		input = [
+			features = [
+				dim = 784
+				format = "dense"
+			]
+			labels = [
+				dim = 10
+				format = "dense"
+			]
+		]
+    ]    
 ]
 currentDirectory=/home/philly/jenkins/workspace/CNTK-Test-Linux-W1/Tests/EndToEndTests/Image/Data
-RunDir=/tmp/cntk-test-20160816095522.619074/Image_QuickE2E@release_gpu
+RunDir=/tmp/cntk-test-20160503180555.960884/CNTKTextFormatReader/Image_QuickE2E@release_gpu
 DataDir=/home/philly/jenkins/workspace/CNTK-Test-Linux-W1/Tests/EndToEndTests/Image/Data
-ConfigDir=/home/philly/jenkins/workspace/CNTK-Test-Linux-W1/Tests/EndToEndTests/Image/QuickE2E
-OutputDir=/tmp/cntk-test-20160816095522.619074/Image_QuickE2E@release_gpu
+ConfigDir=/home/philly/jenkins/workspace/CNTK-Test-Linux-W1/Tests/EndToEndTests/CNTKTextFormatReader/Image/QuickE2E
+OutputDir=/tmp/cntk-test-20160503180555.960884/CNTKTextFormatReader/Image_QuickE2E@release_gpu
 DeviceId=0
 timestamping=true
 
-08/16/2016 09:56:36: <<<<<<<<<<<<<<<<<<<< RAW CONFIG WITH ALL VARIABLES RESOLVED <<<<<<<<<<<<<<<<<<<<
-
-08/16/2016 09:56:36: >>>>>>>>>>>>>>>>>>>> PROCESSED CONFIG WITH ALL VARIABLES RESOLVED >>>>>>>>>>>>>>>>>>>>
-configparameters: cntk.cntk:command=train:test
-configparameters: cntk.cntk:ConfigDir=/home/philly/jenkins/workspace/CNTK-Test-Linux-W1/Tests/EndToEndTests/Image/QuickE2E
-configparameters: cntk.cntk:currentDirectory=/home/philly/jenkins/workspace/CNTK-Test-Linux-W1/Tests/EndToEndTests/Image/Data
-configparameters: cntk.cntk:DataDir=/home/philly/jenkins/workspace/CNTK-Test-Linux-W1/Tests/EndToEndTests/Image/Data
-configparameters: cntk.cntk:deviceId=0
-configparameters: cntk.cntk:numCPUThreads=8
-configparameters: cntk.cntk:OutputDir=/tmp/cntk-test-20160816095522.619074/Image_QuickE2E@release_gpu
-configparameters: cntk.cntk:parallelTrain=false
-configparameters: cntk.cntk:precision=float
-configparameters: cntk.cntk:RunDir=/tmp/cntk-test-20160816095522.619074/Image_QuickE2E@release_gpu
-configparameters: cntk.cntk:test=[
+05/03/2016 18:05:55: <<<<<<<<<<<<<<<<<<<< RAW CONFIG WITH ALL VARIABLES RESOLVED <<<<<<<<<<<<<<<<<<<<
+
+05/03/2016 18:05:55: >>>>>>>>>>>>>>>>>>>> PROCESSED CONFIG WITH ALL VARIABLES RESOLVED >>>>>>>>>>>>>>>>>>>>
+configparameters: Image_QuickE2E.cntk:command=train:test
+configparameters: Image_QuickE2E.cntk:ConfigDir=/home/philly/jenkins/workspace/CNTK-Test-Linux-W1/Tests/EndToEndTests/CNTKTextFormatReader/Image/QuickE2E
+configparameters: Image_QuickE2E.cntk:currentDirectory=/home/philly/jenkins/workspace/CNTK-Test-Linux-W1/Tests/EndToEndTests/Image/Data
+configparameters: Image_QuickE2E.cntk:DataDir=/home/philly/jenkins/workspace/CNTK-Test-Linux-W1/Tests/EndToEndTests/Image/Data
+configparameters: Image_QuickE2E.cntk:deviceId=0
+configparameters: Image_QuickE2E.cntk:numCPUThreads=8
+configparameters: Image_QuickE2E.cntk:OutputDir=/tmp/cntk-test-20160503180555.960884/CNTKTextFormatReader/Image_QuickE2E@release_gpu
+configparameters: Image_QuickE2E.cntk:parallelTrain=false
+configparameters: Image_QuickE2E.cntk:precision=float
+configparameters: Image_QuickE2E.cntk:RunDir=/tmp/cntk-test-20160503180555.960884/CNTKTextFormatReader/Image_QuickE2E@release_gpu
+configparameters: Image_QuickE2E.cntk:test=[
     action = "test"
-    modelPath = "/tmp/cntk-test-20160816095522.619074/Image_QuickE2E@release_gpu/models/cntk.dnn"
+    modelPath = "/tmp/cntk-test-20160503180555.960884/CNTKTextFormatReader/Image_QuickE2E@release_gpu/models/cntk.dnn"
     reader = [
         readerType = "CNTKTextFormatReader"
         file = "/home/philly/jenkins/workspace/CNTK-Test-Linux-W1/Tests/EndToEndTests/Image/Data/Test_cntk_text.txt"
-        input = [
-            features = [
-                dim = 784
-                format = "dense"
-            ]
-            labels = [
-                dim = 10
-                format = "dense"
-            ]
-        ]
-    ]
+		input = [
+			features = [
+				dim = 784
+				format = "dense"
+			]
+			labels = [
+				dim = 10
+				format = "dense"
+			]
+		]
+    ]    
 ]
 
-configparameters: cntk.cntk:timestamping=true
-configparameters: cntk.cntk:train=[
+configparameters: Image_QuickE2E.cntk:timestamping=true
+configparameters: Image_QuickE2E.cntk:train=[
     action = "train"
-    modelPath = "/tmp/cntk-test-20160816095522.619074/Image_QuickE2E@release_gpu/models/cntk.dnn"
+    modelPath = "/tmp/cntk-test-20160503180555.960884/CNTKTextFormatReader/Image_QuickE2E@release_gpu/models/cntk.dnn"
     traceLevel = 1
     BrainScriptNetworkBuilder = [
         // HACK to enforce same evaluation order or LearnableParameters as for NDL, as to get same radomization
@@ -350,14 +329,14 @@
             out = RectifiedLinear(convPlusB);
         ]
         DNNSigmoidLayer(inDim, outDim, x, parmScale) = [        // Sigmoid non-linearity
-            W = ParameterTensor((outDim : 0/*inDim, gets inferred*/), init="uniform", initValueScale=parmScale, initOnCPUOnly=true) 
-            b = ParameterTensor( outDim,                              init="uniform", initValueScale=parmScale, initOnCPUOnly=true) 
+            W = ParameterTensor((outDim : inDim), init="uniform", initValueScale=parmScale, initOnCPUOnly=true) 
+            b = ParameterTensor( outDim,          init="uniform", initValueScale=parmScale, initOnCPUOnly=true) 
             z = W * x + b
             out = Sigmoid(z)
         ]
         DNNLayer(inDim, outDim, x, parmScale) = [               // no non-linearity, as input for SoftMax
-            W = Parameter(outDim, 0/*inDim, gets inferred*/, init="uniform", initValueScale=parmScale, initOnCPUOnly=true)
-            b = Parameter(outDim, 1,                         init="uniform", initValueScale=parmScale, initOnCPUOnly=true)
+            W = Parameter(outDim, inDim, init="uniform", initValueScale=parmScale, initOnCPUOnly=true)
+            b = Parameter(outDim, 1,     init="uniform", initValueScale=parmScale, initOnCPUOnly=true)
             out = W * x + b
         ]
         imageW = 28
@@ -390,20 +369,16 @@
         pool2vStride = 2
         pool2 = AveragePooling(conv2_act, pool2W, pool2H, pool2hStride, pool2vStride, imageLayout="cudnn")
         h1Dim = 128
-        h1 = DNNSigmoidLayer(4 * 4 * cMap2, h1Dim, FlattenDimensions (pool2, 1, 3), 1).out
+        h1 = DNNSigmoidLayer((4 : 4 : cMap2/*cudnn: CHW*/), h1Dim, pool2, 1).out
         ol = DNNLayer(h1Dim, labelDim, h1, 1).out
         ce = CrossEntropyWithSoftmax(labels, ol, tag="criterion")
-<<<<<<< HEAD
-        err = ClassificationError(labels, ol, tag="evaluation")
+        err = ErrorPrediction(labels, ol, tag="evaluation")
         outputNodes = ol
-=======
-        err = ErrorPrediction(labels, ol, tag="evaluation")
->>>>>>> 8493f118
     ]
     SGD = [
         epochSize = 1000
         minibatchSize = 100
-        learningRatesPerSample=0.000002
+		learningRatesPerSample=0.000002
         momentumAsTimeConstant=1000
         maxEpochs = 5
         keepCheckPointFiles = true
@@ -411,64 +386,48 @@
     reader = [
         readerType = "CNTKTextFormatReader"
         file = "/home/philly/jenkins/workspace/CNTK-Test-Linux-W1/Tests/EndToEndTests/Image/Data/Train_cntk_text.txt"
-        input = [
-            features = [
-                dim = 784
-                format = "dense"
-            ]
-            labels = [
-                dim = 10
-                format = "dense"
-            ]
-        ]
-    ]
+		input = [
+			features = [
+				dim = 784
+				format = "dense"
+			]
+			labels = [
+				dim = 10
+				format = "dense"
+			]
+		]
+    ]    
 ]
 
-08/16/2016 09:56:36: <<<<<<<<<<<<<<<<<<<< PROCESSED CONFIG WITH ALL VARIABLES RESOLVED <<<<<<<<<<<<<<<<<<<<
-08/16/2016 09:56:36: Commands: train test
-08/16/2016 09:56:36: Precision = "float"
-08/16/2016 09:56:36: Using 8 CPU threads.
-08/16/2016 09:56:36: CNTKModelPath: /tmp/cntk-test-20160816095522.619074/Image_QuickE2E@release_gpu/models/cntk.dnn
-08/16/2016 09:56:36: CNTKCommandTrainInfo: train : 5
-08/16/2016 09:56:36: CNTKCommandTrainInfo: CNTKNoMoreCommands_Total : 5
-
-08/16/2016 09:56:36: ##############################################################################
-08/16/2016 09:56:36: #                                                                            #
-08/16/2016 09:56:36: # Action "train"                                                             #
-08/16/2016 09:56:36: #                                                                            #
-08/16/2016 09:56:36: ##############################################################################
-
-08/16/2016 09:56:36: CNTKCommandTrainBegin: train
-useParallelTrain option is not enabled. ParallelTrain config will be ignored.
-08/16/2016 09:56:36: Creating virgin network.
-Node '<placeholder>' (LearnableParameter operation): Initializing Parameter[16 x 25] <- 0.000000.
-Node '<placeholder>' (LearnableParameter operation): Initializing Parameter[16 x 25] <- uniform(seed=1, range=0.050000*10.000000, onCPU=true).
-Node '<placeholder>' (LearnableParameter operation): Initializing Parameter[1 x 1] <- 0.000000.
-Node '<placeholder>' (LearnableParameter operation): Initializing Parameter[1 x 1] <- 0.003906.
-Node '<placeholder>' (LearnableParameter operation): Initializing Parameter[1 x 1 x 16] <- 0.000000.
-Node '<placeholder>' (LearnableParameter operation): Initializing Parameter[1 x 1 x 16] <- 1.000000.
-Node '<placeholder>' (LearnableParameter operation): Initializing Parameter[32 x 400] <- 0.000000.
-Node '<placeholder>' (LearnableParameter operation): Initializing Parameter[32 x 400] <- uniform(seed=2, range=0.050000*10.000000, onCPU=true).
-Node '<placeholder>' (LearnableParameter operation): Initializing Parameter[1 x 1 x 32] <- 0.000000.
-Node '<placeholder>' (LearnableParameter operation): Initializing Parameter[1 x 1 x 32] <- 1.000000.
-Node '<placeholder>' (LearnableParameter operation): Initializating Parameter[128 x 0] as uniform later when dimensions are fully known.
-Node '<placeholder>' (LearnableParameter operation): Initializing Parameter[128] <- 0.000000.
-Node '<placeholder>' (LearnableParameter operation): Initializing Parameter[128] <- uniform(seed=4, range=0.050000*1.000000, onCPU=true).
-Node '<placeholder>' (LearnableParameter operation): Initializating Parameter[10 x 0] as uniform later when dimensions are fully known.
-Node '<placeholder>' (LearnableParameter operation): Initializing Parameter[10 x 1] <- 0.000000.
-Node '<placeholder>' (LearnableParameter operation): Initializing Parameter[10 x 1] <- uniform(seed=6, range=0.050000*1.000000, onCPU=true).
+05/03/2016 18:05:55: <<<<<<<<<<<<<<<<<<<< PROCESSED CONFIG WITH ALL VARIABLES RESOLVED <<<<<<<<<<<<<<<<<<<<
+05/03/2016 18:05:55: Commands: train test
+05/03/2016 18:05:55: Precision = "float"
+05/03/2016 18:05:55: Using 8 CPU threads.
+05/03/2016 18:05:55: CNTKModelPath: /tmp/cntk-test-20160503180555.960884/CNTKTextFormatReader/Image_QuickE2E@release_gpu/models/cntk.dnn
+05/03/2016 18:05:55: CNTKCommandTrainInfo: train : 5
+05/03/2016 18:05:55: CNTKCommandTrainInfo: CNTKNoMoreCommands_Total : 5
+
+05/03/2016 18:05:55: ##############################################################################
+05/03/2016 18:05:55: #                                                                            #
+05/03/2016 18:05:55: # Action "train"                                                             #
+05/03/2016 18:05:55: #                                                                            #
+05/03/2016 18:05:55: ##############################################################################
+
+05/03/2016 18:05:55: CNTKCommandTrainBegin: train
+
+05/03/2016 18:05:55: Creating virgin network.
 
 Post-processing network...
 
 2 roots:
 	ce = CrossEntropyWithSoftmax()
-	err = ClassificationError()
-
-Validating network. 28 nodes to process in pass 1.
+	err = ErrorPrediction()
+
+Validating network. 27 nodes to process in pass 1.
 
 Validating --> labels = InputValue() :  -> [10 x *]
-Validating --> ol.W = LearnableParameter() :  -> [10 x 0]
-Validating --> h1.W = LearnableParameter() :  -> [128 x 0]
+Validating --> ol.W = LearnableParameter() :  -> [10 x 128]
+Validating --> h1.W = LearnableParameter() :  -> [128 x 4 x 4 x 32]
 Validating --> conv2_act.convW = LearnableParameter() :  -> [32 x 400]
 Validating --> conv1_act.convW = LearnableParameter() :  -> [16 x 25]
 Validating --> featScale = LearnableParameter() :  -> [1 x 1]
@@ -477,179 +436,149 @@
 Validating --> conv1_act.conv = Convolution (conv1_act.convW, featScaled) : [16 x 25], [28 x 28 x 1 x *] -> [24 x 24 x 16 x *]
 Validating --> conv1_act.convB = LearnableParameter() :  -> [1 x 1 x 16]
 Validating --> conv1_act.convPlusB = Plus (conv1_act.conv, conv1_act.convB) : [24 x 24 x 16 x *], [1 x 1 x 16] -> [24 x 24 x 16 x *]
-Validating --> conv1_act = RectifiedLinear (conv1_act.convPlusB) : [24 x 24 x 16 x *] -> [24 x 24 x 16 x *]
-Validating --> pool1 = MaxPooling (conv1_act) : [24 x 24 x 16 x *] -> [12 x 12 x 16 x *]
+Validating --> conv1_act.out = RectifiedLinear (conv1_act.convPlusB) : [24 x 24 x 16 x *] -> [24 x 24 x 16 x *]
+Validating --> pool1 = MaxPooling (conv1_act.out) : [24 x 24 x 16 x *] -> [12 x 12 x 16 x *]
 Validating --> conv2_act.conv = Convolution (conv2_act.convW, pool1) : [32 x 400], [12 x 12 x 16 x *] -> [8 x 8 x 32 x *]
 Validating --> conv2_act.convB = LearnableParameter() :  -> [1 x 1 x 32]
 Validating --> conv2_act.convPlusB = Plus (conv2_act.conv, conv2_act.convB) : [8 x 8 x 32 x *], [1 x 1 x 32] -> [8 x 8 x 32 x *]
-Validating --> conv2_act = RectifiedLinear (conv2_act.convPlusB) : [8 x 8 x 32 x *] -> [8 x 8 x 32 x *]
-Validating --> pool2 = AveragePooling (conv2_act) : [8 x 8 x 32 x *] -> [4 x 4 x 32 x *]
-Validating --> h1.x = Reshape (pool2) : [4 x 4 x 32 x *] -> [512 x *]
-Node 'h1.W' (LearnableParameter operation) operation: Tensor shape was inferred as [128 x 512].
-Node 'h1.W' (LearnableParameter operation): Initializing Parameter[128 x 512] <- uniform(seed=3, range=0.050000*1.000000, onCPU=true).
-Validating --> h1.z.PlusArgs[0] = Times (h1.W, h1.x) : [128 x 512], [512 x *] -> [128 x *]
+Validating --> conv2_act.out = RectifiedLinear (conv2_act.convPlusB) : [8 x 8 x 32 x *] -> [8 x 8 x 32 x *]
+Validating --> pool2 = AveragePooling (conv2_act.out) : [8 x 8 x 32 x *] -> [4 x 4 x 32 x *]
+Validating --> h1.z.PlusArgs[0] = Times (h1.W, pool2) : [128 x 4 x 4 x 32], [4 x 4 x 32 x *] -> [128 x *]
 Validating --> h1.b = LearnableParameter() :  -> [128]
 Validating --> h1.z = Plus (h1.z.PlusArgs[0], h1.b) : [128 x *], [128] -> [128 x *]
-Validating --> h1 = Sigmoid (h1.z) : [128 x *] -> [128 x *]
-Node 'ol.W' (LearnableParameter operation) operation: Tensor shape was inferred as [10 x 128].
-Node 'ol.W' (LearnableParameter operation): Initializing Parameter[10 x 128] <- uniform(seed=5, range=0.050000*1.000000, onCPU=true).
-Validating --> ol.out.PlusArgs[0] = Times (ol.W, h1) : [10 x 128], [128 x *] -> [10 x *]
+Validating --> h1.out = Sigmoid (h1.z) : [128 x *] -> [128 x *]
+Validating --> ol.out.PlusArgs[0] = Times (ol.W, h1.out) : [10 x 128], [128 x *] -> [10 x *]
 Validating --> ol.b = LearnableParameter() :  -> [10 x 1]
-<<<<<<< HEAD
 Validating --> ol.out = Plus (ol.out.PlusArgs[0], ol.b) : [10 x *], [10 x 1] -> [10 x 1 x *]
 Validating --> ce = CrossEntropyWithSoftmax (labels, ol.out) : [10 x *], [10 x 1 x *] -> [1]
-Validating --> err = ClassificationError (labels, ol.out) : [10 x *], [10 x 1 x *] -> [1]
-=======
-Validating --> ol = Plus (ol.out.PlusArgs[0], ol.b) : [10 x *], [10 x 1] -> [10 x 1 x *]
-Validating --> ce = CrossEntropyWithSoftmax (labels, ol) : [10 x *], [10 x 1 x *] -> [1]
-Validating --> err = ErrorPrediction (labels, ol) : [10 x *], [10 x 1 x *] -> [1]
->>>>>>> 8493f118
-
-Validating network. 17 nodes to process in pass 2.
+Validating --> err = ErrorPrediction (labels, ol.out) : [10 x *], [10 x 1 x *] -> [1]
+
+Validating network. 16 nodes to process in pass 2.
 
 
 Validating network, final pass.
 
 
-conv1_act.conv: using cuDNN convolution engine for geometry: Input: 28 x 28 x 1, Output: 24 x 24 x 16, Kernel: 5 x 5 x 1, Map: 16, Stride: 1 x 1 x 1, Sharing: (1, 1, 1), AutoPad: (0, 0, 0), LowerPad: 0 x 0 x 0, UpperPad: 0 x 0 x 0.
-
-pool1: using cuDNN convolution engine for geometry: Input: 24 x 24 x 16, Output: 12 x 12 x 16, Kernel: 2 x 2 x 1, Map: 1, Stride: 2 x 2 x 1, Sharing: (1), AutoPad: (0), LowerPad: 0, UpperPad: 0.
-
-conv2_act.conv: using cuDNN convolution engine for geometry: Input: 12 x 12 x 16, Output: 8 x 8 x 32, Kernel: 5 x 5 x 16, Map: 32, Stride: 1 x 1 x 16, Sharing: (1, 1, 1), AutoPad: (0, 0, 0), LowerPad: 0 x 0 x 0, UpperPad: 0 x 0 x 0.
-
-pool2: using cuDNN convolution engine for geometry: Input: 8 x 8 x 32, Output: 4 x 4 x 32, Kernel: 2 x 2 x 1, Map: 1, Stride: 2 x 2 x 1, Sharing: (1), AutoPad: (0), LowerPad: 0, UpperPad: 0.
-
-
-11 out of 28 nodes do not share the minibatch layout with the input data.
+Using cuDNN convolution engine for geometry: Input: 28 x 28 x 1, Output: 24 x 24 x 16, Kernel: 5 x 5 x 1, Map: 16, Stride: 1 x 1 x 1, Sharing: (1), AutoPad: (0), LowerPad: 0, UpperPad: 0.
+
+Using cuDNN convolution engine for geometry: Input: 24 x 24 x 16, Output: 12 x 12 x 16, Kernel: 2 x 2 x 1, Map: 1, Stride: 2 x 2 x 1, Sharing: (1), AutoPad: (0), LowerPad: 0, UpperPad: 0.
+
+Using cuDNN convolution engine for geometry: Input: 12 x 12 x 16, Output: 8 x 8 x 32, Kernel: 5 x 5 x 16, Map: 32, Stride: 1 x 1 x 16, Sharing: (1), AutoPad: (0), LowerPad: 0, UpperPad: 0.
+
+Using cuDNN convolution engine for geometry: Input: 8 x 8 x 32, Output: 4 x 4 x 32, Kernel: 2 x 2 x 1, Map: 1, Stride: 2 x 2 x 1, Sharing: (1), AutoPad: (0), LowerPad: 0, UpperPad: 0.
+
+
+11 out of 27 nodes do not share the minibatch layout with the input data.
 
 Post-processing network complete.
 
-08/16/2016 09:56:36: Created model with 28 nodes on GPU 0.
-
-08/16/2016 09:56:36: Training criterion node(s):
-08/16/2016 09:56:36: 	ce = CrossEntropyWithSoftmax
-
-<<<<<<< HEAD
-05/03/2016 18:05:56: 	err = ClassificationError
-=======
-08/16/2016 09:56:36: Evaluation criterion node(s):
-08/16/2016 09:56:36: 	err = ErrorPrediction
->>>>>>> 8493f118
+05/03/2016 18:05:56: Created model with 27 nodes on GPU 0.
+
+05/03/2016 18:05:56: Training criterion node(s):
+05/03/2016 18:05:56: 	ce = CrossEntropyWithSoftmax
+
+05/03/2016 18:05:56: Evaluation criterion node(s):
+
+05/03/2016 18:05:56: 	err = ErrorPrediction
 
 
 Allocating matrices for forward and/or backward propagation.
 
-Memory Sharing: Out of 51 matrices, 32 are shared as 14, and 19 are not shared.
-
-	{ conv1_act.convPlusB : [24 x 24 x 16 x *]
-	  conv1_act.convW : [16 x 25] (gradient) }
-	{ conv1_act : [24 x 24 x 16 x *]
-	  conv1_act.conv : [24 x 24 x 16 x *] (gradient) }
-	{ conv1_act.convPlusB : [24 x 24 x 16 x *] (gradient)
-	  pool1 : [12 x 12 x 16 x *] }
-	{ conv1_act : [24 x 24 x 16 x *] (gradient)
-	  conv1_act.convB : [1 x 1 x 16] (gradient) }
-	{ conv2_act.convPlusB : [8 x 8 x 32 x *]
-	  conv2_act.convW : [32 x 400] (gradient) }
-	{ conv2_act : [8 x 8 x 32 x *]
-	  conv2_act.conv : [8 x 8 x 32 x *] (gradient) }
-	{ conv2_act.convPlusB : [8 x 8 x 32 x *] (gradient)
-	  pool1 : [12 x 12 x 16 x *] (gradient)
-	  pool2 : [4 x 4 x 32 x *] }
-	{ conv2_act : [8 x 8 x 32 x *] (gradient)
-	  conv2_act.convB : [1 x 1 x 32] (gradient)
-	  h1.x : [512 x *] }
-	{ h1.z.PlusArgs[0] : [128 x *]
-	  pool2 : [4 x 4 x 32 x *] (gradient) }
-	{ h1.W : [128 x 512] (gradient)
-	  h1.z : [128 x *] }
-	{ h1 : [128 x *]
-	  h1.z.PlusArgs[0] : [128 x *] (gradient) }
-	{ h1.x : [512 x *] (gradient)
-	  h1.z : [128 x *] (gradient)
-	  ol.out.PlusArgs[0] : [10 x *] }
-	{ ol : [10 x 1 x *]
-	  ol.W : [10 x 128] (gradient) }
-	{ h1 : [128 x *] (gradient)
-	  h1.b : [128] (gradient)
-	  ol : [10 x 1 x *] (gradient) }
-
-
-08/16/2016 09:56:36: Training 80202 parameters in 8 out of 8 parameter tensors and 23 nodes with gradient:
-
-08/16/2016 09:56:36: 	Node 'conv1_act.convB' (LearnableParameter operation) : [1 x 1 x 16]
-08/16/2016 09:56:36: 	Node 'conv1_act.convW' (LearnableParameter operation) : [16 x 25]
-08/16/2016 09:56:36: 	Node 'conv2_act.convB' (LearnableParameter operation) : [1 x 1 x 32]
-08/16/2016 09:56:36: 	Node 'conv2_act.convW' (LearnableParameter operation) : [32 x 400]
-08/16/2016 09:56:36: 	Node 'h1.W' (LearnableParameter operation) : [128 x 512]
-08/16/2016 09:56:36: 	Node 'h1.b' (LearnableParameter operation) : [128]
-08/16/2016 09:56:36: 	Node 'ol.W' (LearnableParameter operation) : [10 x 128]
-08/16/2016 09:56:36: 	Node 'ol.b' (LearnableParameter operation) : [10 x 1]
-
-08/16/2016 09:56:36: No PreCompute nodes found, or all already computed. Skipping pre-computation step.
-
-08/16/2016 09:56:36: Starting Epoch 1: learning rate per sample = 0.000002  effective momentum = 0.904837  momentum as time constant = 1000.0 samples
-BlockRandomizer::StartEpoch: epoch 0: frames [0..1000] (first sequence at sample 0), data subset 0 of 1
-
-08/16/2016 09:56:36: Starting minibatch loop.
-08/16/2016 09:56:37:  Epoch[ 1 of 5]-Minibatch[   1-  10, 100.00%]: ce = 2.32773364 * 1000; err = 0.90000000 * 1000; time = 0.1718s; samplesPerSecond = 5820.2
-08/16/2016 09:56:37: Finished Epoch[ 1 of 5]: [Training] ce = 2.32773364 * 1000; err = 0.90000000 * 1000; totalSamplesSeen = 1000; learningRatePerSample = 2e-06; epochTime=0.17275s
-08/16/2016 09:56:37: SGD: Saving checkpoint model '/tmp/cntk-test-20160816095522.619074/Image_QuickE2E@release_gpu/models/cntk.dnn.1'
-
-08/16/2016 09:56:37: Starting Epoch 2: learning rate per sample = 0.000002  effective momentum = 0.904837  momentum as time constant = 1000.0 samples
-BlockRandomizer::StartEpoch: epoch 1: frames [1000..2000] (first sequence at sample 1000), data subset 0 of 1
-
-08/16/2016 09:56:37: Starting minibatch loop.
-08/16/2016 09:56:37:  Epoch[ 2 of 5]-Minibatch[   1-  10, 100.00%]: ce = 2.32683301 * 1000; err = 0.90000000 * 1000; time = 0.0257s; samplesPerSecond = 38860.6
-08/16/2016 09:56:37: Finished Epoch[ 2 of 5]: [Training] ce = 2.32683301 * 1000; err = 0.90000000 * 1000; totalSamplesSeen = 2000; learningRatePerSample = 2e-06; epochTime=0.02597s
-08/16/2016 09:56:37: SGD: Saving checkpoint model '/tmp/cntk-test-20160816095522.619074/Image_QuickE2E@release_gpu/models/cntk.dnn.2'
-
-08/16/2016 09:56:37: Starting Epoch 3: learning rate per sample = 0.000002  effective momentum = 0.904837  momentum as time constant = 1000.0 samples
-BlockRandomizer::StartEpoch: epoch 2: frames [2000..3000] (first sequence at sample 2000), data subset 0 of 1
-
-08/16/2016 09:56:37: Starting minibatch loop.
-08/16/2016 09:56:37:  Epoch[ 3 of 5]-Minibatch[   1-  10, 100.00%]: ce = 2.32545483 * 1000; err = 0.90000000 * 1000; time = 0.0267s; samplesPerSecond = 37467.2
-08/16/2016 09:56:37: Finished Epoch[ 3 of 5]: [Training] ce = 2.32545483 * 1000; err = 0.90000000 * 1000; totalSamplesSeen = 3000; learningRatePerSample = 2e-06; epochTime=0.026954s
-08/16/2016 09:56:37: SGD: Saving checkpoint model '/tmp/cntk-test-20160816095522.619074/Image_QuickE2E@release_gpu/models/cntk.dnn.3'
-
-08/16/2016 09:56:37: Starting Epoch 4: learning rate per sample = 0.000002  effective momentum = 0.904837  momentum as time constant = 1000.0 samples
-BlockRandomizer::StartEpoch: epoch 3: frames [3000..4000] (first sequence at sample 3000), data subset 0 of 1
-
-08/16/2016 09:56:37: Starting minibatch loop.
-08/16/2016 09:56:37:  Epoch[ 4 of 5]-Minibatch[   1-  10, 100.00%]: ce = 2.32392432 * 1000; err = 0.90000000 * 1000; time = 0.0257s; samplesPerSecond = 38916.6
-08/16/2016 09:56:37: Finished Epoch[ 4 of 5]: [Training] ce = 2.32392432 * 1000; err = 0.90000000 * 1000; totalSamplesSeen = 4000; learningRatePerSample = 2e-06; epochTime=0.025934s
-08/16/2016 09:56:37: SGD: Saving checkpoint model '/tmp/cntk-test-20160816095522.619074/Image_QuickE2E@release_gpu/models/cntk.dnn.4'
-
-08/16/2016 09:56:37: Starting Epoch 5: learning rate per sample = 0.000002  effective momentum = 0.904837  momentum as time constant = 1000.0 samples
-BlockRandomizer::StartEpoch: epoch 4: frames [4000..5000] (first sequence at sample 4000), data subset 0 of 1
-
-08/16/2016 09:56:37: Starting minibatch loop.
-08/16/2016 09:56:37:  Epoch[ 5 of 5]-Minibatch[   1-  10, 100.00%]: ce = 2.32252417 * 1000; err = 0.90000000 * 1000; time = 0.0264s; samplesPerSecond = 37818.6
-08/16/2016 09:56:37: Finished Epoch[ 5 of 5]: [Training] ce = 2.32252417 * 1000; err = 0.90000000 * 1000; totalSamplesSeen = 5000; learningRatePerSample = 2e-06; epochTime=0.026655s
-08/16/2016 09:56:37: SGD: Saving checkpoint model '/tmp/cntk-test-20160816095522.619074/Image_QuickE2E@release_gpu/models/cntk.dnn'
-08/16/2016 09:56:37: CNTKCommandTrainEnd: train
-
-08/16/2016 09:56:37: Action "train" complete.
-
-
-08/16/2016 09:56:37: ##############################################################################
-08/16/2016 09:56:37: #                                                                            #
-08/16/2016 09:56:37: # Action "test"                                                              #
-08/16/2016 09:56:37: #                                                                            #
-08/16/2016 09:56:37: ##############################################################################
+Memory Sharing Structure:
+
+(nil): {[err Gradient[1]] [featScale Gradient[1 x 1]] [featScaled Gradient[28 x 28 x 1 x *]] [features Gradient[28 x 28 x 1 x *]] [labels Gradient[10 x *]] }
+0x25f2de8: {[conv1_act.convW Value[16 x 25]] }
+0x7f63dda2dbb8: {[featScaled Value[28 x 28 x 1 x *]] }
+0x7f63dda2dea8: {[conv1_act.convPlusB Value[24 x 24 x 16 x *]] [conv1_act.convW Gradient[16 x 25]] }
+0x7f63dda2e268: {[conv1_act.conv Value[24 x 24 x 16 x *]] }
+0x7f63dda2e768: {[conv1_act.conv Gradient[24 x 24 x 16 x *]] [conv1_act.out Value[24 x 24 x 16 x *]] }
+0x7f63dda37c58: {[conv1_act.convPlusB Gradient[24 x 24 x 16 x *]] [pool1 Value[12 x 12 x 16 x *]] }
+0x7f63dda37db8: {[conv2_act.conv Value[8 x 8 x 32 x *]] }
+0x7f63dda37f18: {[conv1_act.convB Gradient[1 x 1 x 16]] [conv1_act.out Gradient[24 x 24 x 16 x *]] }
+0x7f63dda38078: {[conv2_act.convPlusB Value[8 x 8 x 32 x *]] [conv2_act.convW Gradient[32 x 400]] }
+0x7f63dda38238: {[conv2_act.conv Gradient[8 x 8 x 32 x *]] [conv2_act.out Value[8 x 8 x 32 x *]] }
+0x7f63dda383f8: {[conv2_act.convPlusB Gradient[8 x 8 x 32 x *]] [pool1 Gradient[12 x 12 x 16 x *]] [pool2 Value[4 x 4 x 32 x *]] }
+0x7f63dda385b8: {[conv2_act.convB Gradient[1 x 1 x 32]] [conv2_act.out Gradient[8 x 8 x 32 x *]] [h1.z.PlusArgs[0] Value[128 x *]] }
+0x7f63dda38778: {[h1.W Gradient[128 x 4 x 4 x 32]] [h1.z Value[128 x *]] }
+0x7f63dda38938: {[h1.out Value[128 x *]] [h1.z.PlusArgs[0] Gradient[128 x *]] }
+0x7f63dda38af8: {[h1.z Gradient[128 x *]] [ol.out.PlusArgs[0] Value[10 x *]] [pool2 Gradient[4 x 4 x 32 x *]] }
+0x7f63dda38cb8: {[ol.W Gradient[10 x 128]] [ol.out Value[10 x 1 x *]] }
+0x7f63dda39738: {[ce Gradient[1]] }
+0x7f63dda398f8: {[h1.b Gradient[128]] [h1.out Gradient[128 x *]] [ol.out Gradient[10 x 1 x *]] }
+0x7f63dda39ab8: {[ol.out.PlusArgs[0] Gradient[10 x *]] }
+0x7f63dda39c78: {[ol.b Gradient[10 x 1]] }
+0x7f63e582c798: {[err Value[1]] }
+0x7f63e80d5048: {[conv1_act.convB Value[1 x 1 x 16]] }
+0x7f63e8b77608: {[features Value[28 x 28 x 1 x *]] }
+0x7f63e8b788a8: {[featScale Value[1 x 1]] }
+0x7f63e8b7c0b8: {[conv2_act.convB Value[1 x 1 x 32]] }
+0x7f63e8b7c928: {[ol.W Value[10 x 128]] }
+0x7f63e8b7ca88: {[h1.b Value[128]] }
+0x7f63e8b7ec18: {[h1.W Value[128 x 4 x 4 x 32]] }
+0x7f63e8b7f1d8: {[labels Value[10 x *]] }
+0x7f63e8b80488: {[conv2_act.convW Value[32 x 400]] }
+0x7f63e8b83598: {[ol.b Value[10 x 1]] }
+0x7f63e8b866b8: {[ce Value[1]] }
+
+05/03/2016 18:05:56: No PreCompute nodes found, skipping PreCompute step.
+
+05/03/2016 18:05:56: Starting Epoch 1: learning rate per sample = 0.000002  effective momentum = 0.904837  momentum as time constant = 1000.0 samples
+
+05/03/2016 18:05:56: Starting minibatch loop.
+05/03/2016 18:05:56:  Epoch[ 1 of 5]-Minibatch[   1-  10, 100.00%]: ce = 2.32771924 * 1000; err = 0.90000000 * 1000; time = 0.1745s; samplesPerSecond = 5731.9
+05/03/2016 18:05:56: Finished Epoch[ 1 of 5]: [Training] ce = 2.32771924 * 1000; err = 0.90000000 * 1000; totalSamplesSeen = 1000; learningRatePerSample = 2e-06; epochTime=0.175395s
+05/03/2016 18:05:56: SGD: Saving checkpoint model '/tmp/cntk-test-20160503180555.960884/CNTKTextFormatReader/Image_QuickE2E@release_gpu/models/cntk.dnn.1'
+
+05/03/2016 18:05:56: Starting Epoch 2: learning rate per sample = 0.000002  effective momentum = 0.904837  momentum as time constant = 1000.0 samples
+
+05/03/2016 18:05:56: Starting minibatch loop.
+05/03/2016 18:05:56:  Epoch[ 2 of 5]-Minibatch[   1-  10, 100.00%]: ce = 2.32675269 * 1000; err = 0.90000000 * 1000; time = 0.0264s; samplesPerSecond = 37890.3
+05/03/2016 18:05:56: Finished Epoch[ 2 of 5]: [Training] ce = 2.32675269 * 1000; err = 0.90000000 * 1000; totalSamplesSeen = 2000; learningRatePerSample = 2e-06; epochTime=0.026648s
+05/03/2016 18:05:56: SGD: Saving checkpoint model '/tmp/cntk-test-20160503180555.960884/CNTKTextFormatReader/Image_QuickE2E@release_gpu/models/cntk.dnn.2'
+
+05/03/2016 18:05:56: Starting Epoch 3: learning rate per sample = 0.000002  effective momentum = 0.904837  momentum as time constant = 1000.0 samples
+
+05/03/2016 18:05:56: Starting minibatch loop.
+05/03/2016 18:05:56:  Epoch[ 3 of 5]-Minibatch[   1-  10, 100.00%]: ce = 2.32544702 * 1000; err = 0.90000000 * 1000; time = 0.0254s; samplesPerSecond = 39401.1
+05/03/2016 18:05:56: Finished Epoch[ 3 of 5]: [Training] ce = 2.32544702 * 1000; err = 0.90000000 * 1000; totalSamplesSeen = 3000; learningRatePerSample = 2e-06; epochTime=0.025587s
+05/03/2016 18:05:56: SGD: Saving checkpoint model '/tmp/cntk-test-20160503180555.960884/CNTKTextFormatReader/Image_QuickE2E@release_gpu/models/cntk.dnn.3'
+
+05/03/2016 18:05:56: Starting Epoch 4: learning rate per sample = 0.000002  effective momentum = 0.904837  momentum as time constant = 1000.0 samples
+
+05/03/2016 18:05:56: Starting minibatch loop.
+05/03/2016 18:05:56:  Epoch[ 4 of 5]-Minibatch[   1-  10, 100.00%]: ce = 2.32398853 * 1000; err = 0.90000000 * 1000; time = 0.0265s; samplesPerSecond = 37805.8
+05/03/2016 18:05:56: Finished Epoch[ 4 of 5]: [Training] ce = 2.32398853 * 1000; err = 0.90000000 * 1000; totalSamplesSeen = 4000; learningRatePerSample = 2e-06; epochTime=0.02668s
+05/03/2016 18:05:56: SGD: Saving checkpoint model '/tmp/cntk-test-20160503180555.960884/CNTKTextFormatReader/Image_QuickE2E@release_gpu/models/cntk.dnn.4'
+
+05/03/2016 18:05:56: Starting Epoch 5: learning rate per sample = 0.000002  effective momentum = 0.904837  momentum as time constant = 1000.0 samples
+
+05/03/2016 18:05:56: Starting minibatch loop.
+05/03/2016 18:05:56:  Epoch[ 5 of 5]-Minibatch[   1-  10, 100.00%]: ce = 2.32253198 * 1000; err = 0.90000000 * 1000; time = 0.0254s; samplesPerSecond = 39337.6
+05/03/2016 18:05:56: Finished Epoch[ 5 of 5]: [Training] ce = 2.32253198 * 1000; err = 0.90000000 * 1000; totalSamplesSeen = 5000; learningRatePerSample = 2e-06; epochTime=0.025633s
+05/03/2016 18:05:56: SGD: Saving checkpoint model '/tmp/cntk-test-20160503180555.960884/CNTKTextFormatReader/Image_QuickE2E@release_gpu/models/cntk.dnn'
+05/03/2016 18:05:56: CNTKCommandTrainEnd: train
+
+05/03/2016 18:05:56: Action "train" complete.
+
+
+05/03/2016 18:05:56: ##############################################################################
+05/03/2016 18:05:56: #                                                                            #
+05/03/2016 18:05:56: # Action "test"                                                              #
+05/03/2016 18:05:56: #                                                                            #
+05/03/2016 18:05:56: ##############################################################################
 
 
 Post-processing network...
 
 2 roots:
 	ce = CrossEntropyWithSoftmax()
-	err = ClassificationError()
-
-Validating network. 28 nodes to process in pass 1.
+	err = ErrorPrediction()
+
+Validating network. 27 nodes to process in pass 1.
 
 Validating --> labels = InputValue() :  -> [10 x *1]
 Validating --> ol.W = LearnableParameter() :  -> [10 x 128]
-Validating --> h1.W = LearnableParameter() :  -> [128 x 512]
+Validating --> h1.W = LearnableParameter() :  -> [128 x 4 x 4 x 32]
 Validating --> conv2_act.convW = LearnableParameter() :  -> [32 x 400]
 Validating --> conv1_act.convW = LearnableParameter() :  -> [16 x 25]
 Validating --> featScale = LearnableParameter() :  -> [1 x 1]
@@ -658,46 +587,39 @@
 Validating --> conv1_act.conv = Convolution (conv1_act.convW, featScaled) : [16 x 25], [28 x 28 x 1 x *1] -> [24 x 24 x 16 x *1]
 Validating --> conv1_act.convB = LearnableParameter() :  -> [1 x 1 x 16]
 Validating --> conv1_act.convPlusB = Plus (conv1_act.conv, conv1_act.convB) : [24 x 24 x 16 x *1], [1 x 1 x 16] -> [24 x 24 x 16 x *1]
-Validating --> conv1_act = RectifiedLinear (conv1_act.convPlusB) : [24 x 24 x 16 x *1] -> [24 x 24 x 16 x *1]
-Validating --> pool1 = MaxPooling (conv1_act) : [24 x 24 x 16 x *1] -> [12 x 12 x 16 x *1]
+Validating --> conv1_act.out = RectifiedLinear (conv1_act.convPlusB) : [24 x 24 x 16 x *1] -> [24 x 24 x 16 x *1]
+Validating --> pool1 = MaxPooling (conv1_act.out) : [24 x 24 x 16 x *1] -> [12 x 12 x 16 x *1]
 Validating --> conv2_act.conv = Convolution (conv2_act.convW, pool1) : [32 x 400], [12 x 12 x 16 x *1] -> [8 x 8 x 32 x *1]
 Validating --> conv2_act.convB = LearnableParameter() :  -> [1 x 1 x 32]
 Validating --> conv2_act.convPlusB = Plus (conv2_act.conv, conv2_act.convB) : [8 x 8 x 32 x *1], [1 x 1 x 32] -> [8 x 8 x 32 x *1]
-Validating --> conv2_act = RectifiedLinear (conv2_act.convPlusB) : [8 x 8 x 32 x *1] -> [8 x 8 x 32 x *1]
-Validating --> pool2 = AveragePooling (conv2_act) : [8 x 8 x 32 x *1] -> [4 x 4 x 32 x *1]
-Validating --> h1.x = Reshape (pool2) : [4 x 4 x 32 x *1] -> [512 x *1]
-Validating --> h1.z.PlusArgs[0] = Times (h1.W, h1.x) : [128 x 512], [512 x *1] -> [128 x *1]
+Validating --> conv2_act.out = RectifiedLinear (conv2_act.convPlusB) : [8 x 8 x 32 x *1] -> [8 x 8 x 32 x *1]
+Validating --> pool2 = AveragePooling (conv2_act.out) : [8 x 8 x 32 x *1] -> [4 x 4 x 32 x *1]
+Validating --> h1.z.PlusArgs[0] = Times (h1.W, pool2) : [128 x 4 x 4 x 32], [4 x 4 x 32 x *1] -> [128 x *1]
 Validating --> h1.b = LearnableParameter() :  -> [128]
 Validating --> h1.z = Plus (h1.z.PlusArgs[0], h1.b) : [128 x *1], [128] -> [128 x *1]
-Validating --> h1 = Sigmoid (h1.z) : [128 x *1] -> [128 x *1]
-Validating --> ol.out.PlusArgs[0] = Times (ol.W, h1) : [10 x 128], [128 x *1] -> [10 x *1]
+Validating --> h1.out = Sigmoid (h1.z) : [128 x *1] -> [128 x *1]
+Validating --> ol.out.PlusArgs[0] = Times (ol.W, h1.out) : [10 x 128], [128 x *1] -> [10 x *1]
 Validating --> ol.b = LearnableParameter() :  -> [10 x 1]
-<<<<<<< HEAD
 Validating --> ol.out = Plus (ol.out.PlusArgs[0], ol.b) : [10 x *1], [10 x 1] -> [10 x 1 x *1]
 Validating --> ce = CrossEntropyWithSoftmax (labels, ol.out) : [10 x *1], [10 x 1 x *1] -> [1]
-Validating --> err = ClassificationError (labels, ol.out) : [10 x *1], [10 x 1 x *1] -> [1]
-=======
-Validating --> ol = Plus (ol.out.PlusArgs[0], ol.b) : [10 x *1], [10 x 1] -> [10 x 1 x *1]
-Validating --> ce = CrossEntropyWithSoftmax (labels, ol) : [10 x *1], [10 x 1 x *1] -> [1]
-Validating --> err = ErrorPrediction (labels, ol) : [10 x *1], [10 x 1 x *1] -> [1]
->>>>>>> 8493f118
-
-Validating network. 17 nodes to process in pass 2.
+Validating --> err = ErrorPrediction (labels, ol.out) : [10 x *1], [10 x 1 x *1] -> [1]
+
+Validating network. 16 nodes to process in pass 2.
 
 
 Validating network, final pass.
 
 
-conv1_act.conv: using cuDNN convolution engine for geometry: Input: 28 x 28 x 1, Output: 24 x 24 x 16, Kernel: 5 x 5 x 1, Map: 16, Stride: 1 x 1 x 1, Sharing: (1, 1, 1), AutoPad: (0, 0, 0), LowerPad: 0 x 0 x 0, UpperPad: 0 x 0 x 0.
-
-pool1: using cuDNN convolution engine for geometry: Input: 24 x 24 x 16, Output: 12 x 12 x 16, Kernel: 2 x 2 x 1, Map: 1, Stride: 2 x 2 x 1, Sharing: (1), AutoPad: (0), LowerPad: 0, UpperPad: 0.
-
-conv2_act.conv: using cuDNN convolution engine for geometry: Input: 12 x 12 x 16, Output: 8 x 8 x 32, Kernel: 5 x 5 x 16, Map: 32, Stride: 1 x 1 x 16, Sharing: (1, 1, 1), AutoPad: (0, 0, 0), LowerPad: 0 x 0 x 0, UpperPad: 0 x 0 x 0.
-
-pool2: using cuDNN convolution engine for geometry: Input: 8 x 8 x 32, Output: 4 x 4 x 32, Kernel: 2 x 2 x 1, Map: 1, Stride: 2 x 2 x 1, Sharing: (1), AutoPad: (0), LowerPad: 0, UpperPad: 0.
-
-
-11 out of 28 nodes do not share the minibatch layout with the input data.
+Using cuDNN convolution engine for geometry: Input: 28 x 28 x 1, Output: 24 x 24 x 16, Kernel: 5 x 5 x 1, Map: 16, Stride: 1 x 1 x 1, Sharing: (1), AutoPad: (0), LowerPad: 0, UpperPad: 0.
+
+Using cuDNN convolution engine for geometry: Input: 24 x 24 x 16, Output: 12 x 12 x 16, Kernel: 2 x 2 x 1, Map: 1, Stride: 2 x 2 x 1, Sharing: (1), AutoPad: (0), LowerPad: 0, UpperPad: 0.
+
+Using cuDNN convolution engine for geometry: Input: 12 x 12 x 16, Output: 8 x 8 x 32, Kernel: 5 x 5 x 16, Map: 32, Stride: 1 x 1 x 16, Sharing: (1), AutoPad: (0), LowerPad: 0, UpperPad: 0.
+
+Using cuDNN convolution engine for geometry: Input: 8 x 8 x 32, Output: 4 x 4 x 32, Kernel: 2 x 2 x 1, Map: 1, Stride: 2 x 2 x 1, Sharing: (1), AutoPad: (0), LowerPad: 0, UpperPad: 0.
+
+
+11 out of 27 nodes do not share the minibatch layout with the input data.
 
 Post-processing network complete.
 
@@ -706,70 +628,89 @@
 
 Allocating matrices for forward and/or backward propagation.
 
-Memory Sharing: Out of 28 matrices, 0 are shared as 0, and 28 are not shared.
-
-
-BlockRandomizer::StartEpoch: epoch 0: frames [0..100] (first sequence at sample 0), data subset 0 of 1
-08/16/2016 09:56:37: Final Results: Minibatch[1-1]: err = 0.90000000 * 100; ce = 2.32174484 * 100; perplexity = 10.19344475
-
-08/16/2016 09:56:37: Action "test" complete.
-
-08/16/2016 09:56:37: __COMPLETED__
+Memory Sharing Structure:
+
+(nil): {[ce Gradient[1]] [conv1_act.conv Gradient[24 x 24 x 16 x *1]] [conv1_act.convB Gradient[1 x 1 x 16]] [conv1_act.convPlusB Gradient[24 x 24 x 16 x *1]] [conv1_act.convW Gradient[16 x 25]] [conv1_act.out Gradient[24 x 24 x 16 x *1]] [conv2_act.conv Gradient[8 x 8 x 32 x *1]] [conv2_act.convB Gradient[1 x 1 x 32]] [conv2_act.convPlusB Gradient[8 x 8 x 32 x *1]] [conv2_act.convW Gradient[32 x 400]] [conv2_act.out Gradient[8 x 8 x 32 x *1]] [err Gradient[1]] [featScale Gradient[1 x 1]] [featScaled Gradient[28 x 28 x 1 x *1]] [features Gradient[28 x 28 x 1 x *1]] [h1.W Gradient[128 x 4 x 4 x 32]] [h1.b Gradient[128]] [h1.out Gradient[128 x *1]] [h1.z Gradient[128 x *1]] [h1.z.PlusArgs[0] Gradient[128 x *1]] [labels Gradient[10 x *1]] [ol.W Gradient[10 x 128]] [ol.b Gradient[10 x 1]] [ol.out Gradient[10 x 1 x *1]] [ol.out.PlusArgs[0] Gradient[10 x *1]] [pool1 Gradient[12 x 12 x 16 x *1]] [pool2 Gradient[4 x 4 x 32 x *1]] }
+0x244d9e8: {[pool1 Value[12 x 12 x 16 x *1]] }
+0x244dba8: {[conv2_act.conv Value[8 x 8 x 32 x *1]] }
+0x2454c38: {[conv2_act.convW Value[32 x 400]] }
+0x24f3bb8: {[conv1_act.convW Value[16 x 25]] }
+0x2523088: {[conv2_act.convB Value[1 x 1 x 32]] }
+0x25d1668: {[features Value[28 x 28 x 1 x *1]] }
+0x25dd028: {[conv1_act.convPlusB Value[24 x 24 x 16 x *1]] }
+0x25e1418: {[err Value[1]] }
+0x25e1df8: {[conv2_act.out Value[8 x 8 x 32 x *1]] }
+0x25e1fb8: {[pool2 Value[4 x 4 x 32 x *1]] }
+0x25e2178: {[h1.z.PlusArgs[0] Value[128 x *1]] }
+0x25e2338: {[h1.z Value[128 x *1]] }
+0x25e24f8: {[h1.out Value[128 x *1]] }
+0x25e26b8: {[ol.out.PlusArgs[0] Value[10 x *1]] }
+0x25e2878: {[ol.out Value[10 x 1 x *1]] }
+0x25e37e8: {[ce Value[1]] }
+0x25e3c08: {[featScaled Value[28 x 28 x 1 x *1]] }
+0x25e4c38: {[conv1_act.conv Value[24 x 24 x 16 x *1]] }
+0x25e9478: {[conv1_act.out Value[24 x 24 x 16 x *1]] }
+0x25e9578: {[conv2_act.convPlusB Value[8 x 8 x 32 x *1]] }
+0x25ee488: {[labels Value[10 x *1]] }
+0x25eea08: {[h1.W Value[128 x 4 x 4 x 32]] }
+0x25eeb68: {[h1.b Value[128]] }
+0x25ef668: {[ol.b Value[10 x 1]] }
+0x25ef7c8: {[featScale Value[1 x 1]] }
+0x2607ea8: {[conv1_act.convB Value[1 x 1 x 16]] }
+0x26095b8: {[ol.W Value[10 x 128]] }
+
+05/03/2016 18:05:56: Final Results: Minibatch[1-1]: err = 0.90000000 * 100; ce = 2.32170486 * 100; perplexity = 10.19303725
+
+05/03/2016 18:05:56: Action "test" complete.
+
+05/03/2016 18:05:56: __COMPLETED__
 === Deleting last epoch data
 ==== Re-running from checkpoint
-=== Running /home/philly/jenkins/workspace/CNTK-Test-Linux-W1/build/gpu/release/bin/cntk configFile=/home/philly/jenkins/workspace/CNTK-Test-Linux-W1/Tests/EndToEndTests/Image/QuickE2E/cntk.cntk currentDirectory=/home/philly/jenkins/workspace/CNTK-Test-Linux-W1/Tests/EndToEndTests/Image/Data RunDir=/tmp/cntk-test-20160816095522.619074/Image_QuickE2E@release_gpu DataDir=/home/philly/jenkins/workspace/CNTK-Test-Linux-W1/Tests/EndToEndTests/Image/Data ConfigDir=/home/philly/jenkins/workspace/CNTK-Test-Linux-W1/Tests/EndToEndTests/Image/QuickE2E OutputDir=/tmp/cntk-test-20160816095522.619074/Image_QuickE2E@release_gpu DeviceId=0 timestamping=true makeMode=true
+=== Running /home/philly/jenkins/workspace/CNTK-Test-Linux-W1/build/gpu/release/bin/cntk configFile=/home/philly/jenkins/workspace/CNTK-Test-Linux-W1/Tests/EndToEndTests/CNTKTextFormatReader/Image/QuickE2E/Image_QuickE2E.cntk currentDirectory=/home/philly/jenkins/workspace/CNTK-Test-Linux-W1/Tests/EndToEndTests/Image/Data RunDir=/tmp/cntk-test-20160503180555.960884/CNTKTextFormatReader/Image_QuickE2E@release_gpu DataDir=/home/philly/jenkins/workspace/CNTK-Test-Linux-W1/Tests/EndToEndTests/Image/Data ConfigDir=/home/philly/jenkins/workspace/CNTK-Test-Linux-W1/Tests/EndToEndTests/CNTKTextFormatReader/Image/QuickE2E OutputDir=/tmp/cntk-test-20160503180555.960884/CNTKTextFormatReader/Image_QuickE2E@release_gpu DeviceId=0 timestamping=true makeMode=true
 -------------------------------------------------------------------
 Build info: 
 
-		Built time: Aug 16 2016 09:41:56
-		Last modified date: Fri Aug 12 07:32:43 2016
+		Built time: May  3 2016 17:56:15
+		Last modified date: Tue May  3 11:36:22 2016
 		Build type: release
 		Build target: GPU
 		With 1bit-SGD: no
-		Math lib: mkl
+		Math lib: acml
 		CUDA_PATH: /usr/local/cuda-7.5
 		CUB_PATH: /usr/local/cub-1.4.1
 		CUDNN_PATH: /usr/local/cudnn-4.0
 		Build Branch: HEAD
-		Build SHA1: 026b1e772b963461e189f8f00aa7ed6951298f84
-		Built by philly on f67b30a647de
+		Build SHA1: 571b092d60e131fd529081a5ed52af2dc815dc82
+		Built by philly on 18750d26eb32
 		Build Path: /home/philly/jenkins/workspace/CNTK-Build-Linux
 -------------------------------------------------------------------
 Changed current directory to /home/philly/jenkins/workspace/CNTK-Test-Linux-W1/Tests/EndToEndTests/Image/Data
-08/16/2016 09:56:38: -------------------------------------------------------------------
-08/16/2016 09:56:38: Build info: 
-
-08/16/2016 09:56:38: 		Built time: Aug 16 2016 09:41:56
-08/16/2016 09:56:38: 		Last modified date: Fri Aug 12 07:32:43 2016
-08/16/2016 09:56:38: 		Build type: release
-08/16/2016 09:56:38: 		Build target: GPU
-08/16/2016 09:56:38: 		With 1bit-SGD: no
-08/16/2016 09:56:38: 		Math lib: mkl
-08/16/2016 09:56:38: 		CUDA_PATH: /usr/local/cuda-7.5
-08/16/2016 09:56:38: 		CUB_PATH: /usr/local/cub-1.4.1
-08/16/2016 09:56:38: 		CUDNN_PATH: /usr/local/cudnn-4.0
-08/16/2016 09:56:38: 		Build Branch: HEAD
-08/16/2016 09:56:38: 		Build SHA1: 026b1e772b963461e189f8f00aa7ed6951298f84
-08/16/2016 09:56:38: 		Built by philly on f67b30a647de
-08/16/2016 09:56:38: 		Build Path: /home/philly/jenkins/workspace/CNTK-Build-Linux
-08/16/2016 09:56:38: -------------------------------------------------------------------
-08/16/2016 09:56:39: -------------------------------------------------------------------
-08/16/2016 09:56:39: GPU info:
-
-08/16/2016 09:56:39: 		Device[0]: cores = 2880; computeCapability = 3.5; type = "GeForce GTX 780 Ti"; memory = 3071 MB
-08/16/2016 09:56:39: 		Device[1]: cores = 2880; computeCapability = 3.5; type = "GeForce GTX 780 Ti"; memory = 3071 MB
-08/16/2016 09:56:39: 		Device[2]: cores = 2880; computeCapability = 3.5; type = "GeForce GTX 780 Ti"; memory = 3071 MB
-08/16/2016 09:56:39: 		Device[3]: cores = 2880; computeCapability = 3.5; type = "GeForce GTX 780 Ti"; memory = 3071 MB
-08/16/2016 09:56:39: -------------------------------------------------------------------
-
-08/16/2016 09:56:39: Running on localhost at 2016/08/16 09:56:39
-08/16/2016 09:56:39: Command line: 
-/home/philly/jenkins/workspace/CNTK-Test-Linux-W1/build/gpu/release/bin/cntk  configFile=/home/philly/jenkins/workspace/CNTK-Test-Linux-W1/Tests/EndToEndTests/Image/QuickE2E/cntk.cntk  currentDirectory=/home/philly/jenkins/workspace/CNTK-Test-Linux-W1/Tests/EndToEndTests/Image/Data  RunDir=/tmp/cntk-test-20160816095522.619074/Image_QuickE2E@release_gpu  DataDir=/home/philly/jenkins/workspace/CNTK-Test-Linux-W1/Tests/EndToEndTests/Image/Data  ConfigDir=/home/philly/jenkins/workspace/CNTK-Test-Linux-W1/Tests/EndToEndTests/Image/QuickE2E  OutputDir=/tmp/cntk-test-20160816095522.619074/Image_QuickE2E@release_gpu  DeviceId=0  timestamping=true  makeMode=true
-
-
-
-08/16/2016 09:56:39: >>>>>>>>>>>>>>>>>>>> RAW CONFIG (VARIABLES NOT RESOLVED) >>>>>>>>>>>>>>>>>>>>
-08/16/2016 09:56:39: precision = "float"
+05/03/2016 18:05:56: -------------------------------------------------------------------
+05/03/2016 18:05:56: Build info: 
+
+05/03/2016 18:05:56: 		Built time: May  3 2016 17:56:15
+05/03/2016 18:05:56: 		Last modified date: Tue May  3 11:36:22 2016
+05/03/2016 18:05:56: 		Build type: release
+05/03/2016 18:05:56: 		Build target: GPU
+05/03/2016 18:05:56: 		With 1bit-SGD: no
+05/03/2016 18:05:56: 		Math lib: acml
+05/03/2016 18:05:56: 		CUDA_PATH: /usr/local/cuda-7.5
+05/03/2016 18:05:56: 		CUB_PATH: /usr/local/cub-1.4.1
+05/03/2016 18:05:56: 		CUDNN_PATH: /usr/local/cudnn-4.0
+05/03/2016 18:05:56: 		Build Branch: HEAD
+05/03/2016 18:05:56: 		Build SHA1: 571b092d60e131fd529081a5ed52af2dc815dc82
+05/03/2016 18:05:56: 		Built by philly on 18750d26eb32
+05/03/2016 18:05:56: 		Build Path: /home/philly/jenkins/workspace/CNTK-Build-Linux
+05/03/2016 18:05:56: -------------------------------------------------------------------
+
+05/03/2016 18:05:56: Running on localhost at 2016/05/03 18:05:56
+05/03/2016 18:05:56: Command line: 
+/home/philly/jenkins/workspace/CNTK-Test-Linux-W1/build/gpu/release/bin/cntk  configFile=/home/philly/jenkins/workspace/CNTK-Test-Linux-W1/Tests/EndToEndTests/CNTKTextFormatReader/Image/QuickE2E/Image_QuickE2E.cntk  currentDirectory=/home/philly/jenkins/workspace/CNTK-Test-Linux-W1/Tests/EndToEndTests/Image/Data  RunDir=/tmp/cntk-test-20160503180555.960884/CNTKTextFormatReader/Image_QuickE2E@release_gpu  DataDir=/home/philly/jenkins/workspace/CNTK-Test-Linux-W1/Tests/EndToEndTests/Image/Data  ConfigDir=/home/philly/jenkins/workspace/CNTK-Test-Linux-W1/Tests/EndToEndTests/CNTKTextFormatReader/Image/QuickE2E  OutputDir=/tmp/cntk-test-20160503180555.960884/CNTKTextFormatReader/Image_QuickE2E@release_gpu  DeviceId=0  timestamping=true  makeMode=true
+
+
+
+05/03/2016 18:05:56: >>>>>>>>>>>>>>>>>>>> RAW CONFIG (VARIABLES NOT RESOLVED) >>>>>>>>>>>>>>>>>>>>
+05/03/2016 18:05:56: precision = "float"
 command = train:test
 deviceId = $DeviceId$
 parallelTrain = false
@@ -791,14 +732,14 @@
             out = RectifiedLinear(convPlusB);
         ]
         DNNSigmoidLayer(inDim, outDim, x, parmScale) = [        // Sigmoid non-linearity
-            W = ParameterTensor((outDim : 0/*inDim, gets inferred*/), init="uniform", initValueScale=parmScale, initOnCPUOnly=true) 
-            b = ParameterTensor( outDim,                              init="uniform", initValueScale=parmScale, initOnCPUOnly=true) 
+            W = ParameterTensor((outDim : inDim), init="uniform", initValueScale=parmScale, initOnCPUOnly=true) 
+            b = ParameterTensor( outDim,          init="uniform", initValueScale=parmScale, initOnCPUOnly=true) 
             z = W * x + b
             out = Sigmoid(z)
         ]
         DNNLayer(inDim, outDim, x, parmScale) = [               // no non-linearity, as input for SoftMax
-            W = Parameter(outDim, 0/*inDim, gets inferred*/, init="uniform", initValueScale=parmScale, initOnCPUOnly=true)
-            b = Parameter(outDim, 1,                         init="uniform", initValueScale=parmScale, initOnCPUOnly=true)
+            W = Parameter(outDim, inDim, init="uniform", initValueScale=parmScale, initOnCPUOnly=true)
+            b = Parameter(outDim, 1,     init="uniform", initValueScale=parmScale, initOnCPUOnly=true)
             out = W * x + b
         ]
         imageW = 28
@@ -831,20 +772,16 @@
         pool2vStride = 2
         pool2 = AveragePooling(conv2_act, pool2W, pool2H, pool2hStride, pool2vStride, imageLayout="cudnn")
         h1Dim = 128
-        h1 = DNNSigmoidLayer(4 * 4 * cMap2, h1Dim, FlattenDimensions (pool2, 1, 3), 1).out
+        h1 = DNNSigmoidLayer((4 : 4 : cMap2/*cudnn: CHW*/), h1Dim, pool2, 1).out
         ol = DNNLayer(h1Dim, labelDim, h1, 1).out
         ce = CrossEntropyWithSoftmax(labels, ol, tag="criterion")
-<<<<<<< HEAD
-        err = ClassificationError(labels, ol, tag="evaluation")
+        err = ErrorPrediction(labels, ol, tag="evaluation")
         outputNodes = ol
-=======
-        err = ErrorPrediction(labels, ol, tag="evaluation")
->>>>>>> 8493f118
     ]
     SGD = [
         epochSize = 1000
         minibatchSize = 100
-        learningRatesPerSample=0.000002
+		learningRatesPerSample=0.000002
         momentumAsTimeConstant=1000
         maxEpochs = 5
         keepCheckPointFiles = true
@@ -852,17 +789,17 @@
     reader = [
         readerType = "CNTKTextFormatReader"
         file = "$DataDir$/Train_cntk_text.txt"
-        input = [
-            features = [
-                dim = 784
-                format = "dense"
-            ]
-            labels = [
-                dim = 10
-                format = "dense"
-            ]
-        ]
-    ]
+		input = [
+			features = [
+				dim = 784
+				format = "dense"
+			]
+			labels = [
+				dim = 10
+				format = "dense"
+			]
+		]
+    ]    
 ]
 test = [
     action = "test"
@@ -870,38 +807,38 @@
     reader = [
         readerType = "CNTKTextFormatReader"
         file = "$DataDir$/Test_cntk_text.txt"
-        input = [
-            features = [
-                dim = 784
-                format = "dense"
-            ]
-            labels = [
-                dim = 10
-                format = "dense"
-            ]
-        ]
-    ]
+		input = [
+			features = [
+				dim = 784
+				format = "dense"
+			]
+			labels = [
+				dim = 10
+				format = "dense"
+			]
+		]
+    ]    
 ]
 currentDirectory=/home/philly/jenkins/workspace/CNTK-Test-Linux-W1/Tests/EndToEndTests/Image/Data
-RunDir=/tmp/cntk-test-20160816095522.619074/Image_QuickE2E@release_gpu
+RunDir=/tmp/cntk-test-20160503180555.960884/CNTKTextFormatReader/Image_QuickE2E@release_gpu
 DataDir=/home/philly/jenkins/workspace/CNTK-Test-Linux-W1/Tests/EndToEndTests/Image/Data
-ConfigDir=/home/philly/jenkins/workspace/CNTK-Test-Linux-W1/Tests/EndToEndTests/Image/QuickE2E
-OutputDir=/tmp/cntk-test-20160816095522.619074/Image_QuickE2E@release_gpu
+ConfigDir=/home/philly/jenkins/workspace/CNTK-Test-Linux-W1/Tests/EndToEndTests/CNTKTextFormatReader/Image/QuickE2E
+OutputDir=/tmp/cntk-test-20160503180555.960884/CNTKTextFormatReader/Image_QuickE2E@release_gpu
 DeviceId=0
 timestamping=true
 makeMode=true
 
-08/16/2016 09:56:39: <<<<<<<<<<<<<<<<<<<< RAW CONFIG (VARIABLES NOT RESOLVED)  <<<<<<<<<<<<<<<<<<<<
-
-08/16/2016 09:56:39: >>>>>>>>>>>>>>>>>>>> RAW CONFIG WITH ALL VARIABLES RESOLVED >>>>>>>>>>>>>>>>>>>>
-08/16/2016 09:56:39: precision = "float"
+05/03/2016 18:05:56: <<<<<<<<<<<<<<<<<<<< RAW CONFIG (VARIABLES NOT RESOLVED)  <<<<<<<<<<<<<<<<<<<<
+
+05/03/2016 18:05:56: >>>>>>>>>>>>>>>>>>>> RAW CONFIG WITH ALL VARIABLES RESOLVED >>>>>>>>>>>>>>>>>>>>
+05/03/2016 18:05:56: precision = "float"
 command = train:test
 deviceId = 0
 parallelTrain = false
 numCPUThreads = 8
 train = [
     action = "train"
-    modelPath = "/tmp/cntk-test-20160816095522.619074/Image_QuickE2E@release_gpu/models/cntk.dnn"
+    modelPath = "/tmp/cntk-test-20160503180555.960884/CNTKTextFormatReader/Image_QuickE2E@release_gpu/models/cntk.dnn"
     traceLevel = 1
     BrainScriptNetworkBuilder = [
         // HACK to enforce same evaluation order or LearnableParameters as for NDL, as to get same radomization
@@ -916,14 +853,14 @@
             out = RectifiedLinear(convPlusB);
         ]
         DNNSigmoidLayer(inDim, outDim, x, parmScale) = [        // Sigmoid non-linearity
-            W = ParameterTensor((outDim : 0/*inDim, gets inferred*/), init="uniform", initValueScale=parmScale, initOnCPUOnly=true) 
-            b = ParameterTensor( outDim,                              init="uniform", initValueScale=parmScale, initOnCPUOnly=true) 
+            W = ParameterTensor((outDim : inDim), init="uniform", initValueScale=parmScale, initOnCPUOnly=true) 
+            b = ParameterTensor( outDim,          init="uniform", initValueScale=parmScale, initOnCPUOnly=true) 
             z = W * x + b
             out = Sigmoid(z)
         ]
         DNNLayer(inDim, outDim, x, parmScale) = [               // no non-linearity, as input for SoftMax
-            W = Parameter(outDim, 0/*inDim, gets inferred*/, init="uniform", initValueScale=parmScale, initOnCPUOnly=true)
-            b = Parameter(outDim, 1,                         init="uniform", initValueScale=parmScale, initOnCPUOnly=true)
+            W = Parameter(outDim, inDim, init="uniform", initValueScale=parmScale, initOnCPUOnly=true)
+            b = Parameter(outDim, 1,     init="uniform", initValueScale=parmScale, initOnCPUOnly=true)
             out = W * x + b
         ]
         imageW = 28
@@ -956,20 +893,16 @@
         pool2vStride = 2
         pool2 = AveragePooling(conv2_act, pool2W, pool2H, pool2hStride, pool2vStride, imageLayout="cudnn")
         h1Dim = 128
-        h1 = DNNSigmoidLayer(4 * 4 * cMap2, h1Dim, FlattenDimensions (pool2, 1, 3), 1).out
+        h1 = DNNSigmoidLayer((4 : 4 : cMap2/*cudnn: CHW*/), h1Dim, pool2, 1).out
         ol = DNNLayer(h1Dim, labelDim, h1, 1).out
         ce = CrossEntropyWithSoftmax(labels, ol, tag="criterion")
-<<<<<<< HEAD
-        err = ClassificationError(labels, ol, tag="evaluation")
+        err = ErrorPrediction(labels, ol, tag="evaluation")
         outputNodes = ol
-=======
-        err = ErrorPrediction(labels, ol, tag="evaluation")
->>>>>>> 8493f118
     ]
     SGD = [
         epochSize = 1000
         minibatchSize = 100
-        learningRatesPerSample=0.000002
+		learningRatesPerSample=0.000002
         momentumAsTimeConstant=1000
         maxEpochs = 5
         keepCheckPointFiles = true
@@ -977,82 +910,82 @@
     reader = [
         readerType = "CNTKTextFormatReader"
         file = "/home/philly/jenkins/workspace/CNTK-Test-Linux-W1/Tests/EndToEndTests/Image/Data/Train_cntk_text.txt"
-        input = [
-            features = [
-                dim = 784
-                format = "dense"
-            ]
-            labels = [
-                dim = 10
-                format = "dense"
-            ]
-        ]
-    ]
+		input = [
+			features = [
+				dim = 784
+				format = "dense"
+			]
+			labels = [
+				dim = 10
+				format = "dense"
+			]
+		]
+    ]    
 ]
 test = [
     action = "test"
-    modelPath = "/tmp/cntk-test-20160816095522.619074/Image_QuickE2E@release_gpu/models/cntk.dnn"
+    modelPath = "/tmp/cntk-test-20160503180555.960884/CNTKTextFormatReader/Image_QuickE2E@release_gpu/models/cntk.dnn"
     reader = [
         readerType = "CNTKTextFormatReader"
         file = "/home/philly/jenkins/workspace/CNTK-Test-Linux-W1/Tests/EndToEndTests/Image/Data/Test_cntk_text.txt"
-        input = [
-            features = [
-                dim = 784
-                format = "dense"
-            ]
-            labels = [
-                dim = 10
-                format = "dense"
-            ]
-        ]
-    ]
+		input = [
+			features = [
+				dim = 784
+				format = "dense"
+			]
+			labels = [
+				dim = 10
+				format = "dense"
+			]
+		]
+    ]    
 ]
 currentDirectory=/home/philly/jenkins/workspace/CNTK-Test-Linux-W1/Tests/EndToEndTests/Image/Data
-RunDir=/tmp/cntk-test-20160816095522.619074/Image_QuickE2E@release_gpu
+RunDir=/tmp/cntk-test-20160503180555.960884/CNTKTextFormatReader/Image_QuickE2E@release_gpu
 DataDir=/home/philly/jenkins/workspace/CNTK-Test-Linux-W1/Tests/EndToEndTests/Image/Data
-ConfigDir=/home/philly/jenkins/workspace/CNTK-Test-Linux-W1/Tests/EndToEndTests/Image/QuickE2E
-OutputDir=/tmp/cntk-test-20160816095522.619074/Image_QuickE2E@release_gpu
+ConfigDir=/home/philly/jenkins/workspace/CNTK-Test-Linux-W1/Tests/EndToEndTests/CNTKTextFormatReader/Image/QuickE2E
+OutputDir=/tmp/cntk-test-20160503180555.960884/CNTKTextFormatReader/Image_QuickE2E@release_gpu
 DeviceId=0
 timestamping=true
 makeMode=true
 
-08/16/2016 09:56:39: <<<<<<<<<<<<<<<<<<<< RAW CONFIG WITH ALL VARIABLES RESOLVED <<<<<<<<<<<<<<<<<<<<
-
-08/16/2016 09:56:39: >>>>>>>>>>>>>>>>>>>> PROCESSED CONFIG WITH ALL VARIABLES RESOLVED >>>>>>>>>>>>>>>>>>>>
-configparameters: cntk.cntk:command=train:test
-configparameters: cntk.cntk:ConfigDir=/home/philly/jenkins/workspace/CNTK-Test-Linux-W1/Tests/EndToEndTests/Image/QuickE2E
-configparameters: cntk.cntk:currentDirectory=/home/philly/jenkins/workspace/CNTK-Test-Linux-W1/Tests/EndToEndTests/Image/Data
-configparameters: cntk.cntk:DataDir=/home/philly/jenkins/workspace/CNTK-Test-Linux-W1/Tests/EndToEndTests/Image/Data
-configparameters: cntk.cntk:deviceId=0
-configparameters: cntk.cntk:makeMode=true
-configparameters: cntk.cntk:numCPUThreads=8
-configparameters: cntk.cntk:OutputDir=/tmp/cntk-test-20160816095522.619074/Image_QuickE2E@release_gpu
-configparameters: cntk.cntk:parallelTrain=false
-configparameters: cntk.cntk:precision=float
-configparameters: cntk.cntk:RunDir=/tmp/cntk-test-20160816095522.619074/Image_QuickE2E@release_gpu
-configparameters: cntk.cntk:test=[
+05/03/2016 18:05:56: <<<<<<<<<<<<<<<<<<<< RAW CONFIG WITH ALL VARIABLES RESOLVED <<<<<<<<<<<<<<<<<<<<
+
+05/03/2016 18:05:56: >>>>>>>>>>>>>>>>>>>> PROCESSED CONFIG WITH ALL VARIABLES RESOLVED >>>>>>>>>>>>>>>>>>>>
+configparameters: Image_QuickE2E.cntk:command=train:test
+configparameters: Image_QuickE2E.cntk:ConfigDir=/home/philly/jenkins/workspace/CNTK-Test-Linux-W1/Tests/EndToEndTests/CNTKTextFormatReader/Image/QuickE2E
+configparameters: Image_QuickE2E.cntk:currentDirectory=/home/philly/jenkins/workspace/CNTK-Test-Linux-W1/Tests/EndToEndTests/Image/Data
+configparameters: Image_QuickE2E.cntk:DataDir=/home/philly/jenkins/workspace/CNTK-Test-Linux-W1/Tests/EndToEndTests/Image/Data
+configparameters: Image_QuickE2E.cntk:deviceId=0
+configparameters: Image_QuickE2E.cntk:makeMode=true
+configparameters: Image_QuickE2E.cntk:numCPUThreads=8
+configparameters: Image_QuickE2E.cntk:OutputDir=/tmp/cntk-test-20160503180555.960884/CNTKTextFormatReader/Image_QuickE2E@release_gpu
+configparameters: Image_QuickE2E.cntk:parallelTrain=false
+configparameters: Image_QuickE2E.cntk:precision=float
+configparameters: Image_QuickE2E.cntk:RunDir=/tmp/cntk-test-20160503180555.960884/CNTKTextFormatReader/Image_QuickE2E@release_gpu
+configparameters: Image_QuickE2E.cntk:test=[
     action = "test"
-    modelPath = "/tmp/cntk-test-20160816095522.619074/Image_QuickE2E@release_gpu/models/cntk.dnn"
+    modelPath = "/tmp/cntk-test-20160503180555.960884/CNTKTextFormatReader/Image_QuickE2E@release_gpu/models/cntk.dnn"
     reader = [
         readerType = "CNTKTextFormatReader"
         file = "/home/philly/jenkins/workspace/CNTK-Test-Linux-W1/Tests/EndToEndTests/Image/Data/Test_cntk_text.txt"
-        input = [
-            features = [
-                dim = 784
-                format = "dense"
-            ]
-            labels = [
-                dim = 10
-                format = "dense"
-            ]
-        ]
-    ]
+		input = [
+			features = [
+				dim = 784
+				format = "dense"
+			]
+			labels = [
+				dim = 10
+				format = "dense"
+			]
+		]
+    ]    
 ]
 
-configparameters: cntk.cntk:timestamping=true
-configparameters: cntk.cntk:train=[
+configparameters: Image_QuickE2E.cntk:timestamping=true
+configparameters: Image_QuickE2E.cntk:train=[
     action = "train"
-    modelPath = "/tmp/cntk-test-20160816095522.619074/Image_QuickE2E@release_gpu/models/cntk.dnn"
+    modelPath = "/tmp/cntk-test-20160503180555.960884/CNTKTextFormatReader/Image_QuickE2E@release_gpu/models/cntk.dnn"
     traceLevel = 1
     BrainScriptNetworkBuilder = [
         // HACK to enforce same evaluation order or LearnableParameters as for NDL, as to get same radomization
@@ -1067,14 +1000,14 @@
             out = RectifiedLinear(convPlusB);
         ]
         DNNSigmoidLayer(inDim, outDim, x, parmScale) = [        // Sigmoid non-linearity
-            W = ParameterTensor((outDim : 0/*inDim, gets inferred*/), init="uniform", initValueScale=parmScale, initOnCPUOnly=true) 
-            b = ParameterTensor( outDim,                              init="uniform", initValueScale=parmScale, initOnCPUOnly=true) 
+            W = ParameterTensor((outDim : inDim), init="uniform", initValueScale=parmScale, initOnCPUOnly=true) 
+            b = ParameterTensor( outDim,          init="uniform", initValueScale=parmScale, initOnCPUOnly=true) 
             z = W * x + b
             out = Sigmoid(z)
         ]
         DNNLayer(inDim, outDim, x, parmScale) = [               // no non-linearity, as input for SoftMax
-            W = Parameter(outDim, 0/*inDim, gets inferred*/, init="uniform", initValueScale=parmScale, initOnCPUOnly=true)
-            b = Parameter(outDim, 1,                         init="uniform", initValueScale=parmScale, initOnCPUOnly=true)
+            W = Parameter(outDim, inDim, init="uniform", initValueScale=parmScale, initOnCPUOnly=true)
+            b = Parameter(outDim, 1,     init="uniform", initValueScale=parmScale, initOnCPUOnly=true)
             out = W * x + b
         ]
         imageW = 28
@@ -1107,20 +1040,16 @@
         pool2vStride = 2
         pool2 = AveragePooling(conv2_act, pool2W, pool2H, pool2hStride, pool2vStride, imageLayout="cudnn")
         h1Dim = 128
-        h1 = DNNSigmoidLayer(4 * 4 * cMap2, h1Dim, FlattenDimensions (pool2, 1, 3), 1).out
+        h1 = DNNSigmoidLayer((4 : 4 : cMap2/*cudnn: CHW*/), h1Dim, pool2, 1).out
         ol = DNNLayer(h1Dim, labelDim, h1, 1).out
         ce = CrossEntropyWithSoftmax(labels, ol, tag="criterion")
-<<<<<<< HEAD
-        err = ClassificationError(labels, ol, tag="evaluation")
+        err = ErrorPrediction(labels, ol, tag="evaluation")
         outputNodes = ol
-=======
-        err = ErrorPrediction(labels, ol, tag="evaluation")
->>>>>>> 8493f118
     ]
     SGD = [
         epochSize = 1000
         minibatchSize = 100
-        learningRatesPerSample=0.000002
+		learningRatesPerSample=0.000002
         momentumAsTimeConstant=1000
         maxEpochs = 5
         keepCheckPointFiles = true
@@ -1128,48 +1057,48 @@
     reader = [
         readerType = "CNTKTextFormatReader"
         file = "/home/philly/jenkins/workspace/CNTK-Test-Linux-W1/Tests/EndToEndTests/Image/Data/Train_cntk_text.txt"
-        input = [
-            features = [
-                dim = 784
-                format = "dense"
-            ]
-            labels = [
-                dim = 10
-                format = "dense"
-            ]
-        ]
-    ]
+		input = [
+			features = [
+				dim = 784
+				format = "dense"
+			]
+			labels = [
+				dim = 10
+				format = "dense"
+			]
+		]
+    ]    
 ]
 
-08/16/2016 09:56:39: <<<<<<<<<<<<<<<<<<<< PROCESSED CONFIG WITH ALL VARIABLES RESOLVED <<<<<<<<<<<<<<<<<<<<
-08/16/2016 09:56:39: Commands: train test
-08/16/2016 09:56:39: Precision = "float"
-08/16/2016 09:56:39: Using 8 CPU threads.
-08/16/2016 09:56:39: CNTKModelPath: /tmp/cntk-test-20160816095522.619074/Image_QuickE2E@release_gpu/models/cntk.dnn
-08/16/2016 09:56:39: CNTKCommandTrainInfo: train : 5
-08/16/2016 09:56:39: CNTKCommandTrainInfo: CNTKNoMoreCommands_Total : 5
-
-08/16/2016 09:56:39: ##############################################################################
-08/16/2016 09:56:39: #                                                                            #
-08/16/2016 09:56:39: # Action "train"                                                             #
-08/16/2016 09:56:39: #                                                                            #
-08/16/2016 09:56:39: ##############################################################################
-
-08/16/2016 09:56:39: CNTKCommandTrainBegin: train
-useParallelTrain option is not enabled. ParallelTrain config will be ignored.
-08/16/2016 09:56:39: Starting from checkpoint. Loading network from '/tmp/cntk-test-20160816095522.619074/Image_QuickE2E@release_gpu/models/cntk.dnn.4'.
+05/03/2016 18:05:56: <<<<<<<<<<<<<<<<<<<< PROCESSED CONFIG WITH ALL VARIABLES RESOLVED <<<<<<<<<<<<<<<<<<<<
+05/03/2016 18:05:56: Commands: train test
+05/03/2016 18:05:56: Precision = "float"
+05/03/2016 18:05:56: Using 8 CPU threads.
+05/03/2016 18:05:56: CNTKModelPath: /tmp/cntk-test-20160503180555.960884/CNTKTextFormatReader/Image_QuickE2E@release_gpu/models/cntk.dnn
+05/03/2016 18:05:56: CNTKCommandTrainInfo: train : 5
+05/03/2016 18:05:56: CNTKCommandTrainInfo: CNTKNoMoreCommands_Total : 5
+
+05/03/2016 18:05:56: ##############################################################################
+05/03/2016 18:05:56: #                                                                            #
+05/03/2016 18:05:56: # Action "train"                                                             #
+05/03/2016 18:05:56: #                                                                            #
+05/03/2016 18:05:56: ##############################################################################
+
+05/03/2016 18:05:56: CNTKCommandTrainBegin: train
+
+05/03/2016 18:05:56: Starting from checkpoint. Loading network from '/tmp/cntk-test-20160503180555.960884/CNTKTextFormatReader/Image_QuickE2E@release_gpu/models/cntk.dnn.4'.
 
 Post-processing network...
 
 2 roots:
 	ce = CrossEntropyWithSoftmax()
-	err = ClassificationError()
-
-Validating network. 28 nodes to process in pass 1.
+	err = ErrorPrediction()
+
+Validating network. 27 nodes to process in pass 1.
 
 Validating --> labels = InputValue() :  -> [10 x *]
 Validating --> ol.W = LearnableParameter() :  -> [10 x 128]
-Validating --> h1.W = LearnableParameter() :  -> [128 x 512]
+Validating --> h1.W = LearnableParameter() :  -> [128 x 4 x 4 x 32]
 Validating --> conv2_act.convW = LearnableParameter() :  -> [32 x 400]
 Validating --> conv1_act.convW = LearnableParameter() :  -> [16 x 25]
 Validating --> featScale = LearnableParameter() :  -> [1 x 1]
@@ -1178,145 +1107,121 @@
 Validating --> conv1_act.conv = Convolution (conv1_act.convW, featScaled) : [16 x 25], [28 x 28 x 1 x *] -> [24 x 24 x 16 x *]
 Validating --> conv1_act.convB = LearnableParameter() :  -> [1 x 1 x 16]
 Validating --> conv1_act.convPlusB = Plus (conv1_act.conv, conv1_act.convB) : [24 x 24 x 16 x *], [1 x 1 x 16] -> [24 x 24 x 16 x *]
-Validating --> conv1_act = RectifiedLinear (conv1_act.convPlusB) : [24 x 24 x 16 x *] -> [24 x 24 x 16 x *]
-Validating --> pool1 = MaxPooling (conv1_act) : [24 x 24 x 16 x *] -> [12 x 12 x 16 x *]
+Validating --> conv1_act.out = RectifiedLinear (conv1_act.convPlusB) : [24 x 24 x 16 x *] -> [24 x 24 x 16 x *]
+Validating --> pool1 = MaxPooling (conv1_act.out) : [24 x 24 x 16 x *] -> [12 x 12 x 16 x *]
 Validating --> conv2_act.conv = Convolution (conv2_act.convW, pool1) : [32 x 400], [12 x 12 x 16 x *] -> [8 x 8 x 32 x *]
 Validating --> conv2_act.convB = LearnableParameter() :  -> [1 x 1 x 32]
 Validating --> conv2_act.convPlusB = Plus (conv2_act.conv, conv2_act.convB) : [8 x 8 x 32 x *], [1 x 1 x 32] -> [8 x 8 x 32 x *]
-Validating --> conv2_act = RectifiedLinear (conv2_act.convPlusB) : [8 x 8 x 32 x *] -> [8 x 8 x 32 x *]
-Validating --> pool2 = AveragePooling (conv2_act) : [8 x 8 x 32 x *] -> [4 x 4 x 32 x *]
-Validating --> h1.x = Reshape (pool2) : [4 x 4 x 32 x *] -> [512 x *]
-Validating --> h1.z.PlusArgs[0] = Times (h1.W, h1.x) : [128 x 512], [512 x *] -> [128 x *]
+Validating --> conv2_act.out = RectifiedLinear (conv2_act.convPlusB) : [8 x 8 x 32 x *] -> [8 x 8 x 32 x *]
+Validating --> pool2 = AveragePooling (conv2_act.out) : [8 x 8 x 32 x *] -> [4 x 4 x 32 x *]
+Validating --> h1.z.PlusArgs[0] = Times (h1.W, pool2) : [128 x 4 x 4 x 32], [4 x 4 x 32 x *] -> [128 x *]
 Validating --> h1.b = LearnableParameter() :  -> [128]
 Validating --> h1.z = Plus (h1.z.PlusArgs[0], h1.b) : [128 x *], [128] -> [128 x *]
-Validating --> h1 = Sigmoid (h1.z) : [128 x *] -> [128 x *]
-Validating --> ol.out.PlusArgs[0] = Times (ol.W, h1) : [10 x 128], [128 x *] -> [10 x *]
+Validating --> h1.out = Sigmoid (h1.z) : [128 x *] -> [128 x *]
+Validating --> ol.out.PlusArgs[0] = Times (ol.W, h1.out) : [10 x 128], [128 x *] -> [10 x *]
 Validating --> ol.b = LearnableParameter() :  -> [10 x 1]
-<<<<<<< HEAD
 Validating --> ol.out = Plus (ol.out.PlusArgs[0], ol.b) : [10 x *], [10 x 1] -> [10 x 1 x *]
 Validating --> ce = CrossEntropyWithSoftmax (labels, ol.out) : [10 x *], [10 x 1 x *] -> [1]
-Validating --> err = ClassificationError (labels, ol.out) : [10 x *], [10 x 1 x *] -> [1]
-=======
-Validating --> ol = Plus (ol.out.PlusArgs[0], ol.b) : [10 x *], [10 x 1] -> [10 x 1 x *]
-Validating --> ce = CrossEntropyWithSoftmax (labels, ol) : [10 x *], [10 x 1 x *] -> [1]
-Validating --> err = ErrorPrediction (labels, ol) : [10 x *], [10 x 1 x *] -> [1]
->>>>>>> 8493f118
-
-Validating network. 17 nodes to process in pass 2.
+Validating --> err = ErrorPrediction (labels, ol.out) : [10 x *], [10 x 1 x *] -> [1]
+
+Validating network. 16 nodes to process in pass 2.
 
 
 Validating network, final pass.
 
 
-conv1_act.conv: using cuDNN convolution engine for geometry: Input: 28 x 28 x 1, Output: 24 x 24 x 16, Kernel: 5 x 5 x 1, Map: 16, Stride: 1 x 1 x 1, Sharing: (1, 1, 1), AutoPad: (0, 0, 0), LowerPad: 0 x 0 x 0, UpperPad: 0 x 0 x 0.
-
-pool1: using cuDNN convolution engine for geometry: Input: 24 x 24 x 16, Output: 12 x 12 x 16, Kernel: 2 x 2 x 1, Map: 1, Stride: 2 x 2 x 1, Sharing: (1), AutoPad: (0), LowerPad: 0, UpperPad: 0.
-
-conv2_act.conv: using cuDNN convolution engine for geometry: Input: 12 x 12 x 16, Output: 8 x 8 x 32, Kernel: 5 x 5 x 16, Map: 32, Stride: 1 x 1 x 16, Sharing: (1, 1, 1), AutoPad: (0, 0, 0), LowerPad: 0 x 0 x 0, UpperPad: 0 x 0 x 0.
-
-pool2: using cuDNN convolution engine for geometry: Input: 8 x 8 x 32, Output: 4 x 4 x 32, Kernel: 2 x 2 x 1, Map: 1, Stride: 2 x 2 x 1, Sharing: (1), AutoPad: (0), LowerPad: 0, UpperPad: 0.
-
-
-11 out of 28 nodes do not share the minibatch layout with the input data.
+Using cuDNN convolution engine for geometry: Input: 28 x 28 x 1, Output: 24 x 24 x 16, Kernel: 5 x 5 x 1, Map: 16, Stride: 1 x 1 x 1, Sharing: (1), AutoPad: (0), LowerPad: 0, UpperPad: 0.
+
+Using cuDNN convolution engine for geometry: Input: 24 x 24 x 16, Output: 12 x 12 x 16, Kernel: 2 x 2 x 1, Map: 1, Stride: 2 x 2 x 1, Sharing: (1), AutoPad: (0), LowerPad: 0, UpperPad: 0.
+
+Using cuDNN convolution engine for geometry: Input: 12 x 12 x 16, Output: 8 x 8 x 32, Kernel: 5 x 5 x 16, Map: 32, Stride: 1 x 1 x 16, Sharing: (1), AutoPad: (0), LowerPad: 0, UpperPad: 0.
+
+Using cuDNN convolution engine for geometry: Input: 8 x 8 x 32, Output: 4 x 4 x 32, Kernel: 2 x 2 x 1, Map: 1, Stride: 2 x 2 x 1, Sharing: (1), AutoPad: (0), LowerPad: 0, UpperPad: 0.
+
+
+11 out of 27 nodes do not share the minibatch layout with the input data.
 
 Post-processing network complete.
 
-08/16/2016 09:56:39: Loaded model with 28 nodes on GPU 0.
-
-08/16/2016 09:56:39: Training criterion node(s):
-08/16/2016 09:56:39: 	ce = CrossEntropyWithSoftmax
-
-<<<<<<< HEAD
+05/03/2016 18:05:56: Loaded model with 27 nodes on GPU 0.
+
+05/03/2016 18:05:56: Training criterion node(s):
+05/03/2016 18:05:56: 	ce = CrossEntropyWithSoftmax
+
 05/03/2016 18:05:56: Evaluation criterion node(s):
 
-05/03/2016 18:05:56: 	err = ClassificationError
-=======
-08/16/2016 09:56:39: Evaluation criterion node(s):
-08/16/2016 09:56:39: 	err = ErrorPrediction
->>>>>>> 8493f118
+05/03/2016 18:05:56: 	err = ErrorPrediction
 
 
 Allocating matrices for forward and/or backward propagation.
 
-Memory Sharing: Out of 51 matrices, 32 are shared as 14, and 19 are not shared.
-
-	{ conv1_act : [24 x 24 x 16 x *]
-	  conv1_act.conv : [24 x 24 x 16 x *] (gradient) }
-	{ conv1_act.convPlusB : [24 x 24 x 16 x *] (gradient)
-	  pool1 : [12 x 12 x 16 x *] }
-	{ conv1_act.convPlusB : [24 x 24 x 16 x *]
-	  conv1_act.convW : [16 x 25] (gradient) }
-	{ conv1_act : [24 x 24 x 16 x *] (gradient)
-	  conv1_act.convB : [1 x 1 x 16] (gradient) }
-	{ conv2_act.convPlusB : [8 x 8 x 32 x *]
-	  conv2_act.convW : [32 x 400] (gradient) }
-	{ conv2_act : [8 x 8 x 32 x *]
-	  conv2_act.conv : [8 x 8 x 32 x *] (gradient) }
-	{ conv2_act.convPlusB : [8 x 8 x 32 x *] (gradient)
-	  pool1 : [12 x 12 x 16 x *] (gradient)
-	  pool2 : [4 x 4 x 32 x *] }
-	{ conv2_act : [8 x 8 x 32 x *] (gradient)
-	  conv2_act.convB : [1 x 1 x 32] (gradient)
-	  h1.x : [512 x *] }
-	{ h1.z.PlusArgs[0] : [128 x *]
-	  pool2 : [4 x 4 x 32 x *] (gradient) }
-	{ h1.W : [128 x 512] (gradient)
-	  h1.z : [128 x *] }
-	{ h1 : [128 x *]
-	  h1.z.PlusArgs[0] : [128 x *] (gradient) }
-	{ h1.x : [512 x *] (gradient)
-	  h1.z : [128 x *] (gradient)
-	  ol.out.PlusArgs[0] : [10 x *] }
-	{ ol : [10 x 1 x *]
-	  ol.W : [10 x 128] (gradient) }
-	{ h1 : [128 x *] (gradient)
-	  h1.b : [128] (gradient)
-	  ol : [10 x 1 x *] (gradient) }
-
-
-08/16/2016 09:56:39: Training 80202 parameters in 8 out of 8 parameter tensors and 23 nodes with gradient:
-
-08/16/2016 09:56:39: 	Node 'conv1_act.convB' (LearnableParameter operation) : [1 x 1 x 16]
-08/16/2016 09:56:39: 	Node 'conv1_act.convW' (LearnableParameter operation) : [16 x 25]
-08/16/2016 09:56:39: 	Node 'conv2_act.convB' (LearnableParameter operation) : [1 x 1 x 32]
-08/16/2016 09:56:39: 	Node 'conv2_act.convW' (LearnableParameter operation) : [32 x 400]
-08/16/2016 09:56:39: 	Node 'h1.W' (LearnableParameter operation) : [128 x 512]
-08/16/2016 09:56:39: 	Node 'h1.b' (LearnableParameter operation) : [128]
-08/16/2016 09:56:39: 	Node 'ol.W' (LearnableParameter operation) : [10 x 128]
-08/16/2016 09:56:39: 	Node 'ol.b' (LearnableParameter operation) : [10 x 1]
-
-08/16/2016 09:56:39: No PreCompute nodes found, or all already computed. Skipping pre-computation step.
-
-08/16/2016 09:56:39: Starting Epoch 5: learning rate per sample = 0.000002  effective momentum = 0.904837  momentum as time constant = 1000.0 samples
-BlockRandomizer::StartEpoch: epoch 4: frames [4000..5000] (first sequence at sample 4000), data subset 0 of 1
-
-08/16/2016 09:56:39: Starting minibatch loop.
-08/16/2016 09:56:40:  Epoch[ 5 of 5]-Minibatch[   1-  10, 100.00%]: ce = 2.32252417 * 1000; err = 0.90000000 * 1000; time = 0.1653s; samplesPerSecond = 6048.4
-08/16/2016 09:56:40: Finished Epoch[ 5 of 5]: [Training] ce = 2.32252417 * 1000; err = 0.90000000 * 1000; totalSamplesSeen = 5000; learningRatePerSample = 2e-06; epochTime=0.165759s
-08/16/2016 09:56:40: SGD: Saving checkpoint model '/tmp/cntk-test-20160816095522.619074/Image_QuickE2E@release_gpu/models/cntk.dnn'
-08/16/2016 09:56:40: CNTKCommandTrainEnd: train
-
-08/16/2016 09:56:40: Action "train" complete.
-
-
-08/16/2016 09:56:40: ##############################################################################
-08/16/2016 09:56:40: #                                                                            #
-08/16/2016 09:56:40: # Action "test"                                                              #
-08/16/2016 09:56:40: #                                                                            #
-08/16/2016 09:56:40: ##############################################################################
+Memory Sharing Structure:
+
+(nil): {[err Gradient[1]] [featScale Gradient[1 x 1]] [featScaled Gradient[28 x 28 x 1 x *]] [features Gradient[28 x 28 x 1 x *]] [labels Gradient[10 x *]] }
+0x2ea1328: {[conv1_act.convB Value[1 x 1 x 16]] }
+0x3933ff8: {[conv1_act.convW Value[16 x 25]] }
+0x3968e18: {[conv2_act.convB Value[1 x 1 x 32]] }
+0x3da7048: {[conv2_act.convW Value[32 x 400]] }
+0x3da7b28: {[featScale Value[1 x 1]] }
+0x3da8778: {[features Value[28 x 28 x 1 x *]] }
+0x3da8e28: {[h1.b Value[128]] }
+0x3da9398: {[h1.W Value[128 x 4 x 4 x 32]] }
+0x3dab378: {[labels Value[10 x *]] }
+0x3dabc18: {[ol.b Value[10 x 1]] }
+0x3dacc38: {[ol.W Value[10 x 128]] }
+0x7f3e9d42e878: {[err Value[1]] }
+0x7f3e9d4319b8: {[ce Value[1]] }
+0x7f3e9d432188: {[conv1_act.convPlusB Value[24 x 24 x 16 x *]] [conv1_act.convW Gradient[16 x 25]] }
+0x7f3e9d434568: {[featScaled Value[28 x 28 x 1 x *]] }
+0x7f3e9d434818: {[conv1_act.conv Value[24 x 24 x 16 x *]] }
+0x7f3e9d43e1e8: {[conv1_act.conv Gradient[24 x 24 x 16 x *]] [conv1_act.out Value[24 x 24 x 16 x *]] }
+0x7f3e9d43e3a8: {[conv1_act.convPlusB Gradient[24 x 24 x 16 x *]] [pool1 Value[12 x 12 x 16 x *]] }
+0x7f3e9d43e568: {[conv2_act.conv Value[8 x 8 x 32 x *]] }
+0x7f3e9d43e728: {[conv1_act.convB Gradient[1 x 1 x 16]] [conv1_act.out Gradient[24 x 24 x 16 x *]] }
+0x7f3e9d43e8e8: {[conv2_act.convPlusB Value[8 x 8 x 32 x *]] [conv2_act.convW Gradient[32 x 400]] }
+0x7f3e9d43eaa8: {[conv2_act.conv Gradient[8 x 8 x 32 x *]] [conv2_act.out Value[8 x 8 x 32 x *]] }
+0x7f3e9d43ec68: {[conv2_act.convPlusB Gradient[8 x 8 x 32 x *]] [pool1 Gradient[12 x 12 x 16 x *]] [pool2 Value[4 x 4 x 32 x *]] }
+0x7f3e9d43ee28: {[conv2_act.convB Gradient[1 x 1 x 32]] [conv2_act.out Gradient[8 x 8 x 32 x *]] [h1.z.PlusArgs[0] Value[128 x *]] }
+0x7f3e9d43efe8: {[h1.W Gradient[128 x 4 x 4 x 32]] [h1.z Value[128 x *]] }
+0x7f3e9d43f1a8: {[h1.out Value[128 x *]] [h1.z.PlusArgs[0] Gradient[128 x *]] }
+0x7f3e9d43f368: {[h1.z Gradient[128 x *]] [ol.out.PlusArgs[0] Value[10 x *]] [pool2 Gradient[4 x 4 x 32 x *]] }
+0x7f3e9d43f528: {[ol.W Gradient[10 x 128]] [ol.out Value[10 x 1 x *]] }
+0x7f3e9d43ffa8: {[ce Gradient[1]] }
+0x7f3e9d440168: {[h1.b Gradient[128]] [h1.out Gradient[128 x *]] [ol.out Gradient[10 x 1 x *]] }
+0x7f3e9d440328: {[ol.out.PlusArgs[0] Gradient[10 x *]] }
+0x7f3e9d4404e8: {[ol.b Gradient[10 x 1]] }
+
+05/03/2016 18:05:56: No PreCompute nodes found, skipping PreCompute step.
+
+05/03/2016 18:05:56: Starting Epoch 5: learning rate per sample = 0.000002  effective momentum = 0.904837  momentum as time constant = 1000.0 samples
+
+05/03/2016 18:05:56: Starting minibatch loop.
+05/03/2016 18:05:57:  Epoch[ 5 of 5]-Minibatch[   1-  10, 100.00%]: ce = 2.32253198 * 1000; err = 0.90000000 * 1000; time = 0.1748s; samplesPerSecond = 5721.8
+05/03/2016 18:05:57: Finished Epoch[ 5 of 5]: [Training] ce = 2.32253198 * 1000; err = 0.90000000 * 1000; totalSamplesSeen = 5000; learningRatePerSample = 2e-06; epochTime=0.175781s
+05/03/2016 18:05:57: SGD: Saving checkpoint model '/tmp/cntk-test-20160503180555.960884/CNTKTextFormatReader/Image_QuickE2E@release_gpu/models/cntk.dnn'
+05/03/2016 18:05:57: CNTKCommandTrainEnd: train
+
+05/03/2016 18:05:57: Action "train" complete.
+
+
+05/03/2016 18:05:57: ##############################################################################
+05/03/2016 18:05:57: #                                                                            #
+05/03/2016 18:05:57: # Action "test"                                                              #
+05/03/2016 18:05:57: #                                                                            #
+05/03/2016 18:05:57: ##############################################################################
 
 
 Post-processing network...
 
 2 roots:
 	ce = CrossEntropyWithSoftmax()
-	err = ClassificationError()
-
-Validating network. 28 nodes to process in pass 1.
+	err = ErrorPrediction()
+
+Validating network. 27 nodes to process in pass 1.
 
 Validating --> labels = InputValue() :  -> [10 x *1]
 Validating --> ol.W = LearnableParameter() :  -> [10 x 128]
-Validating --> h1.W = LearnableParameter() :  -> [128 x 512]
+Validating --> h1.W = LearnableParameter() :  -> [128 x 4 x 4 x 32]
 Validating --> conv2_act.convW = LearnableParameter() :  -> [32 x 400]
 Validating --> conv1_act.convW = LearnableParameter() :  -> [16 x 25]
 Validating --> featScale = LearnableParameter() :  -> [1 x 1]
@@ -1325,46 +1230,39 @@
 Validating --> conv1_act.conv = Convolution (conv1_act.convW, featScaled) : [16 x 25], [28 x 28 x 1 x *1] -> [24 x 24 x 16 x *1]
 Validating --> conv1_act.convB = LearnableParameter() :  -> [1 x 1 x 16]
 Validating --> conv1_act.convPlusB = Plus (conv1_act.conv, conv1_act.convB) : [24 x 24 x 16 x *1], [1 x 1 x 16] -> [24 x 24 x 16 x *1]
-Validating --> conv1_act = RectifiedLinear (conv1_act.convPlusB) : [24 x 24 x 16 x *1] -> [24 x 24 x 16 x *1]
-Validating --> pool1 = MaxPooling (conv1_act) : [24 x 24 x 16 x *1] -> [12 x 12 x 16 x *1]
+Validating --> conv1_act.out = RectifiedLinear (conv1_act.convPlusB) : [24 x 24 x 16 x *1] -> [24 x 24 x 16 x *1]
+Validating --> pool1 = MaxPooling (conv1_act.out) : [24 x 24 x 16 x *1] -> [12 x 12 x 16 x *1]
 Validating --> conv2_act.conv = Convolution (conv2_act.convW, pool1) : [32 x 400], [12 x 12 x 16 x *1] -> [8 x 8 x 32 x *1]
 Validating --> conv2_act.convB = LearnableParameter() :  -> [1 x 1 x 32]
 Validating --> conv2_act.convPlusB = Plus (conv2_act.conv, conv2_act.convB) : [8 x 8 x 32 x *1], [1 x 1 x 32] -> [8 x 8 x 32 x *1]
-Validating --> conv2_act = RectifiedLinear (conv2_act.convPlusB) : [8 x 8 x 32 x *1] -> [8 x 8 x 32 x *1]
-Validating --> pool2 = AveragePooling (conv2_act) : [8 x 8 x 32 x *1] -> [4 x 4 x 32 x *1]
-Validating --> h1.x = Reshape (pool2) : [4 x 4 x 32 x *1] -> [512 x *1]
-Validating --> h1.z.PlusArgs[0] = Times (h1.W, h1.x) : [128 x 512], [512 x *1] -> [128 x *1]
+Validating --> conv2_act.out = RectifiedLinear (conv2_act.convPlusB) : [8 x 8 x 32 x *1] -> [8 x 8 x 32 x *1]
+Validating --> pool2 = AveragePooling (conv2_act.out) : [8 x 8 x 32 x *1] -> [4 x 4 x 32 x *1]
+Validating --> h1.z.PlusArgs[0] = Times (h1.W, pool2) : [128 x 4 x 4 x 32], [4 x 4 x 32 x *1] -> [128 x *1]
 Validating --> h1.b = LearnableParameter() :  -> [128]
 Validating --> h1.z = Plus (h1.z.PlusArgs[0], h1.b) : [128 x *1], [128] -> [128 x *1]
-Validating --> h1 = Sigmoid (h1.z) : [128 x *1] -> [128 x *1]
-Validating --> ol.out.PlusArgs[0] = Times (ol.W, h1) : [10 x 128], [128 x *1] -> [10 x *1]
+Validating --> h1.out = Sigmoid (h1.z) : [128 x *1] -> [128 x *1]
+Validating --> ol.out.PlusArgs[0] = Times (ol.W, h1.out) : [10 x 128], [128 x *1] -> [10 x *1]
 Validating --> ol.b = LearnableParameter() :  -> [10 x 1]
-<<<<<<< HEAD
 Validating --> ol.out = Plus (ol.out.PlusArgs[0], ol.b) : [10 x *1], [10 x 1] -> [10 x 1 x *1]
 Validating --> ce = CrossEntropyWithSoftmax (labels, ol.out) : [10 x *1], [10 x 1 x *1] -> [1]
-Validating --> err = ClassificationError (labels, ol.out) : [10 x *1], [10 x 1 x *1] -> [1]
-=======
-Validating --> ol = Plus (ol.out.PlusArgs[0], ol.b) : [10 x *1], [10 x 1] -> [10 x 1 x *1]
-Validating --> ce = CrossEntropyWithSoftmax (labels, ol) : [10 x *1], [10 x 1 x *1] -> [1]
-Validating --> err = ErrorPrediction (labels, ol) : [10 x *1], [10 x 1 x *1] -> [1]
->>>>>>> 8493f118
-
-Validating network. 17 nodes to process in pass 2.
+Validating --> err = ErrorPrediction (labels, ol.out) : [10 x *1], [10 x 1 x *1] -> [1]
+
+Validating network. 16 nodes to process in pass 2.
 
 
 Validating network, final pass.
 
 
-conv1_act.conv: using cuDNN convolution engine for geometry: Input: 28 x 28 x 1, Output: 24 x 24 x 16, Kernel: 5 x 5 x 1, Map: 16, Stride: 1 x 1 x 1, Sharing: (1, 1, 1), AutoPad: (0, 0, 0), LowerPad: 0 x 0 x 0, UpperPad: 0 x 0 x 0.
-
-pool1: using cuDNN convolution engine for geometry: Input: 24 x 24 x 16, Output: 12 x 12 x 16, Kernel: 2 x 2 x 1, Map: 1, Stride: 2 x 2 x 1, Sharing: (1), AutoPad: (0), LowerPad: 0, UpperPad: 0.
-
-conv2_act.conv: using cuDNN convolution engine for geometry: Input: 12 x 12 x 16, Output: 8 x 8 x 32, Kernel: 5 x 5 x 16, Map: 32, Stride: 1 x 1 x 16, Sharing: (1, 1, 1), AutoPad: (0, 0, 0), LowerPad: 0 x 0 x 0, UpperPad: 0 x 0 x 0.
-
-pool2: using cuDNN convolution engine for geometry: Input: 8 x 8 x 32, Output: 4 x 4 x 32, Kernel: 2 x 2 x 1, Map: 1, Stride: 2 x 2 x 1, Sharing: (1), AutoPad: (0), LowerPad: 0, UpperPad: 0.
-
-
-11 out of 28 nodes do not share the minibatch layout with the input data.
+Using cuDNN convolution engine for geometry: Input: 28 x 28 x 1, Output: 24 x 24 x 16, Kernel: 5 x 5 x 1, Map: 16, Stride: 1 x 1 x 1, Sharing: (1), AutoPad: (0), LowerPad: 0, UpperPad: 0.
+
+Using cuDNN convolution engine for geometry: Input: 24 x 24 x 16, Output: 12 x 12 x 16, Kernel: 2 x 2 x 1, Map: 1, Stride: 2 x 2 x 1, Sharing: (1), AutoPad: (0), LowerPad: 0, UpperPad: 0.
+
+Using cuDNN convolution engine for geometry: Input: 12 x 12 x 16, Output: 8 x 8 x 32, Kernel: 5 x 5 x 16, Map: 32, Stride: 1 x 1 x 16, Sharing: (1), AutoPad: (0), LowerPad: 0, UpperPad: 0.
+
+Using cuDNN convolution engine for geometry: Input: 8 x 8 x 32, Output: 4 x 4 x 32, Kernel: 2 x 2 x 1, Map: 1, Stride: 2 x 2 x 1, Sharing: (1), AutoPad: (0), LowerPad: 0, UpperPad: 0.
+
+
+11 out of 27 nodes do not share the minibatch layout with the input data.
 
 Post-processing network complete.
 
@@ -1373,12 +1271,39 @@
 
 Allocating matrices for forward and/or backward propagation.
 
-Memory Sharing: Out of 28 matrices, 0 are shared as 0, and 28 are not shared.
-
-
-BlockRandomizer::StartEpoch: epoch 0: frames [0..100] (first sequence at sample 0), data subset 0 of 1
-08/16/2016 09:56:40: Final Results: Minibatch[1-1]: err = 0.90000000 * 100; ce = 2.32174484 * 100; perplexity = 10.19344475
-
-08/16/2016 09:56:40: Action "test" complete.
-
-08/16/2016 09:56:40: __COMPLETED__+Memory Sharing Structure:
+
+(nil): {[ce Gradient[1]] [conv1_act.conv Gradient[24 x 24 x 16 x *1]] [conv1_act.convB Gradient[1 x 1 x 16]] [conv1_act.convPlusB Gradient[24 x 24 x 16 x *1]] [conv1_act.convW Gradient[16 x 25]] [conv1_act.out Gradient[24 x 24 x 16 x *1]] [conv2_act.conv Gradient[8 x 8 x 32 x *1]] [conv2_act.convB Gradient[1 x 1 x 32]] [conv2_act.convPlusB Gradient[8 x 8 x 32 x *1]] [conv2_act.convW Gradient[32 x 400]] [conv2_act.out Gradient[8 x 8 x 32 x *1]] [err Gradient[1]] [featScale Gradient[1 x 1]] [featScaled Gradient[28 x 28 x 1 x *1]] [features Gradient[28 x 28 x 1 x *1]] [h1.W Gradient[128 x 4 x 4 x 32]] [h1.b Gradient[128]] [h1.out Gradient[128 x *1]] [h1.z Gradient[128 x *1]] [h1.z.PlusArgs[0] Gradient[128 x *1]] [labels Gradient[10 x *1]] [ol.W Gradient[10 x 128]] [ol.b Gradient[10 x 1]] [ol.out Gradient[10 x 1 x *1]] [ol.out.PlusArgs[0] Gradient[10 x *1]] [pool1 Gradient[12 x 12 x 16 x *1]] [pool2 Gradient[4 x 4 x 32 x *1]] }
+0x7f3e968a9418: {[h1.W Value[128 x 4 x 4 x 32]] }
+0x7f3e968a9728: {[h1.b Value[128]] }
+0x7f3e968aabf8: {[ol.W Value[10 x 128]] }
+0x7f3e968b5398: {[featScaled Value[28 x 28 x 1 x *1]] }
+0x7f3e968b5648: {[conv1_act.conv Value[24 x 24 x 16 x *1]] }
+0x7f3e968b5a48: {[conv1_act.convPlusB Value[24 x 24 x 16 x *1]] }
+0x7f3e968b5c08: {[conv1_act.out Value[24 x 24 x 16 x *1]] }
+0x7f3e968bf118: {[pool1 Value[12 x 12 x 16 x *1]] }
+0x7f3e968bf278: {[conv2_act.conv Value[8 x 8 x 32 x *1]] }
+0x7f3e968bf5f8: {[conv2_act.convPlusB Value[8 x 8 x 32 x *1]] }
+0x7f3e968bf7b8: {[conv2_act.out Value[8 x 8 x 32 x *1]] }
+0x7f3e968bf978: {[pool2 Value[4 x 4 x 32 x *1]] }
+0x7f3e968bfb38: {[h1.z.PlusArgs[0] Value[128 x *1]] }
+0x7f3e968bfcf8: {[h1.z Value[128 x *1]] }
+0x7f3e968bfeb8: {[h1.out Value[128 x *1]] }
+0x7f3e968c0078: {[ol.out.PlusArgs[0] Value[10 x *1]] }
+0x7f3e968c0238: {[ol.out Value[10 x 1 x *1]] }
+0x7f3e96a92bc8: {[conv1_act.convB Value[1 x 1 x 16]] }
+0x7f3e9d433438: {[features Value[28 x 28 x 1 x *1]] }
+0x7f3e9d4338a8: {[conv1_act.convW Value[16 x 25]] }
+0x7f3e9d4340c8: {[conv2_act.convW Value[32 x 400]] }
+0x7f3e9d440518: {[ce Value[1]] }
+0x7f3e9d443ae8: {[featScale Value[1 x 1]] }
+0x7f3e9d4570e8: {[err Value[1]] }
+0x7f3e9d459088: {[conv2_act.convB Value[1 x 1 x 32]] }
+0x7f3e9d468a58: {[labels Value[10 x *1]] }
+0x7f3e9d468ec8: {[ol.b Value[10 x 1]] }
+
+05/03/2016 18:05:57: Final Results: Minibatch[1-1]: err = 0.90000000 * 100; ce = 2.32170486 * 100; perplexity = 10.19303725
+
+05/03/2016 18:05:57: Action "test" complete.
+
+05/03/2016 18:05:57: __COMPLETED__